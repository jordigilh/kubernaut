--- conflicted
+++ resolved
@@ -24,10 +24,6 @@
 	"time"
 
 	"github.com/go-logr/logr"
-<<<<<<< HEAD
-=======
-	"github.com/prometheus/client_golang/prometheus"
->>>>>>> b2c97087
 	metav1 "k8s.io/apimachinery/pkg/apis/meta/v1"
 
 	remediationv1alpha1 "github.com/jordigilh/kubernaut/api/remediation/v1alpha1"
@@ -54,11 +50,7 @@
 // - Reason: Unique, deterministic, short (Kubernetes name limit: 253 chars)
 type CRDCreator struct {
 	k8sClient         *k8s.Client
-<<<<<<< HEAD
 	logger            logr.Logger           // DD-005: logr.Logger for unified logging
-=======
-	logger            logr.Logger
->>>>>>> b2c97087
 	metrics           *metrics.Metrics      // Day 9 Phase 6B Option C1: Centralized metrics
 	fallbackNamespace string                // Configurable fallback namespace for CRD creation
 	retryConfig       *config.RetrySettings // BR-GATEWAY-111: Retry configuration
@@ -67,7 +59,6 @@
 
 // NewCRDCreator creates a new CRD creator
 // BR-GATEWAY-111: Accepts retry configuration for K8s API retry logic
-<<<<<<< HEAD
 // DD-005: Uses logr.Logger for unified logging
 func NewCRDCreator(k8sClient *k8s.Client, logger logr.Logger, metricsInstance *metrics.Metrics, fallbackNamespace string, retryConfig *config.RetrySettings) *CRDCreator {
 	return NewCRDCreatorWithClock(k8sClient, logger, metricsInstance, fallbackNamespace, retryConfig, nil)
@@ -77,10 +68,6 @@
 // This variant enables testing with MockClock for time-dependent behavior
 func NewCRDCreatorWithClock(k8sClient *k8s.Client, logger logr.Logger, metricsInstance *metrics.Metrics, fallbackNamespace string, retryConfig *config.RetrySettings, clock Clock) *CRDCreator {
 	// Metrics are mandatory for observability
-=======
-func NewCRDCreator(k8sClient *k8s.Client, logger logr.Logger, metricsInstance *metrics.Metrics, fallbackNamespace string, retryConfig *config.RetrySettings) *CRDCreator {
-	// If metrics is nil (e.g., unit tests), create a test-isolated metrics instance
->>>>>>> b2c97087
 	if metricsInstance == nil {
 		panic("metrics cannot be nil: metrics are mandatory for observability")
 	}
@@ -157,7 +144,6 @@
 			errorType == "gateway_timeout" || errorType == "timeout" || errorType == "network_error"
 
 		// Non-retryable error (validation, RBAC, etc.)
-<<<<<<< HEAD
 		if !isRetryable {
 			c.logger.Error(err, "CRD creation failed with non-retryable error",
 				"name", rr.Name,
@@ -166,26 +152,6 @@
 			return err
 		}
 
-=======
-		if IsNonRetryableError(err) {
-			c.logger.Error(err, "CRD creation failed with non-retryable error",
-				"name", rr.Name,
-				"namespace", rr.Namespace)
-			return err
-		}
-
-		// Check if error is retryable (Reliability-First: always retry transient errors)
-		if !IsRetryableError(err) {
-			c.logger.Error(err, "CRD creation failed with non-retryable error",
-				"name", rr.Name,
-				"namespace", rr.Namespace)
-			return err
-		}
-
-		// Record retry attempt metric
-		c.metrics.RetryAttemptsTotal.WithLabelValues(errorType, statusCode).Inc()
-
->>>>>>> b2c97087
 		// Check if this was the last attempt
 		if attempt == c.retryConfig.MaxAttempts-1 {
 			// Exhausted all retries - return error immediately
@@ -196,17 +162,7 @@
 				"name", rr.Name,
 				"namespace", rr.Namespace)
 
-<<<<<<< HEAD
 			// Wrap error with comprehensive retry context (GAP-10: Enhanced Error Wrapping)
-=======
-			c.logger.Error(err, "CRD creation failed after max retries",
-				"max_attempts", c.retryConfig.MaxAttempts,
-				"total_duration", time.Since(startTime),
-				"name", rr.Name,
-				"namespace", rr.Namespace)
-
-			// Wrap error with retry context (GAP 10: Error Wrapping)
->>>>>>> b2c97087
 			return &RetryError{
 				Attempt:     attempt + 1,
 				MaxAttempts: c.retryConfig.MaxAttempts,
@@ -227,18 +183,11 @@
 		backoffDuration := backoffConfig.Calculate(int32(attempt + 1))
 
 		// Not the last attempt - retry with exponential backoff
-<<<<<<< HEAD
 		c.logger.Info("CRD creation failed, retrying with shared backoff...",
 			"warning", true,
 			"attempt", attempt+1,
 			"max_attempts", c.retryConfig.MaxAttempts,
 			"backoff", backoffDuration,
-=======
-		c.logger.Info("CRD creation failed, retrying...",
-			"attempt", attempt+1,
-			"max_attempts", c.retryConfig.MaxAttempts,
-			"backoff", backoff,
->>>>>>> b2c97087
 			"error", err,
 			"name", rr.Name,
 			"namespace", rr.Namespace)
@@ -426,14 +375,9 @@
 			SignalSource: signal.Source,
 			TargetType:   "kubernetes",
 
-<<<<<<< HEAD
 			// Target resource identification (BR-GATEWAY-TARGET-RESOURCE)
 			// Business Outcome: SignalProcessing and RO can access resource info directly
 			// without parsing ProviderData JSON
-=======
-			// Target resource identification (populated from NormalizedSignal.Resource)
-			// Used by SignalProcessing for context enrichment and RO for workflow routing
->>>>>>> b2c97087
 			TargetResource: c.buildTargetResource(signal),
 
 			// Temporal data
@@ -500,10 +444,7 @@
 		// This handles cluster-scoped signals (e.g., NodeNotReady) that don't have a namespace
 		if strings.Contains(err.Error(), "namespaces") && strings.Contains(err.Error(), "not found") {
 			c.logger.Info("Target namespace not found, creating CRD in fallback namespace",
-<<<<<<< HEAD
 				"warning", true,
-=======
->>>>>>> b2c97087
 				"original_namespace", signal.Namespace,
 				"fallback_namespace", c.fallbackNamespace,
 				"crd_name", crdName)
@@ -551,7 +492,6 @@
 			"namespace", signal.Namespace,
 			"fingerprint", signal.Fingerprint)
 
-<<<<<<< HEAD
 		// GAP-10: Wrap error with full CRD creation context
 		return nil, NewCRDCreationError(
 			signal.Fingerprint,
@@ -563,9 +503,6 @@
 			startTime,
 			err,
 		)
-=======
-		return nil, fmt.Errorf("failed to create RemediationRequest CRD: %w", err)
->>>>>>> b2c97087
 	}
 
 	// Record success metric
@@ -579,11 +516,6 @@
 		"namespace", signal.Namespace,
 		"fingerprint", signal.Fingerprint,
 		"severity", signal.Severity,
-<<<<<<< HEAD
-=======
-		"environment", environment,
-		"priority", priority,
->>>>>>> b2c97087
 		"alertName", signal.AlertName)
 
 	return rr, nil
@@ -643,32 +575,18 @@
 
 func (c *CRDCreator) buildProviderData(signal *types.NormalizedSignal) []byte {
 	// Construct provider-specific data structure
-<<<<<<< HEAD
 	// NOTE: Resource info is NOT included here - it's in spec.TargetResource
 	// per API Contract Alignment (BR-GATEWAY-TARGET-RESOURCE)
 	providerData := map[string]interface{}{
 		"namespace": signal.Namespace,
 		"labels":    signal.Labels,
-=======
-	// NOTE: Resource info is now in spec.targetResource (per RESPONSE_TARGET_RESOURCE_SCHEMA.md)
-	// ProviderData contains only provider-specific fields not covered by top-level spec fields
-	providerData := map[string]interface{}{
-		"namespace": signal.Namespace,
-		"labels":    signal.Labels,
-		// Provider-specific fields can be added here based on signal.SourceType
-		// e.g., for Prometheus: "alertmanagerURL", "generatorURL"
-		// e.g., for AWS: "region", "accountId"
->>>>>>> b2c97087
 	}
 
 	// Marshal to JSON
 	jsonData, err := json.Marshal(providerData)
 	if err != nil {
 		c.logger.Info("Failed to marshal provider data, using empty",
-<<<<<<< HEAD
 			"warning", true,
-=======
->>>>>>> b2c97087
 			"fingerprint", signal.Fingerprint,
 			"error", err)
 		return []byte("{}")
