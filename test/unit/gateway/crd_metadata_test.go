/*
Copyright 2025 Jordi Gil.

Licensed under the Apache License, Version 2.0 (the "License");
you may not use this file except in compliance with the License.
You may obtain a copy of the License at

    http://www.apache.org/licenses/LICENSE-2.0

Unless required by applicable law or agreed to in writing, software
distributed under the License is distributed on an "AS IS" BASIS,
WITHOUT WARRANTIES OR CONDITIONS OF ANY KIND, either express or implied.
See the License for the specific language governing permissions and
limitations under the License.
*/

package gateway

import (
	"github.com/go-logr/logr"
	"context"
	"encoding/json"
	"time"

	"github.com/go-logr/logr"
	. "github.com/onsi/ginkgo/v2"
	. "github.com/onsi/gomega"
<<<<<<< HEAD
	"github.com/prometheus/client_golang/prometheus"
=======
>>>>>>> b2c97087
	"k8s.io/apimachinery/pkg/runtime"
	"sigs.k8s.io/controller-runtime/pkg/client/fake"

	"github.com/jordigilh/kubernaut/pkg/gateway/config"

	remediationv1alpha1 "github.com/jordigilh/kubernaut/api/remediation/v1alpha1"
	"github.com/jordigilh/kubernaut/pkg/gateway/k8s"
	"github.com/jordigilh/kubernaut/pkg/gateway/metrics"
	"github.com/jordigilh/kubernaut/pkg/gateway/processing"
	"github.com/jordigilh/kubernaut/pkg/gateway/types"
)

// BR-GATEWAY-092: Notification Metadata Completeness
// Business Outcome: Downstream notification service has ALL data needed to alert humans
var _ = Describe("BR-GATEWAY-092: Notification Metadata in RemediationRequest CRD", func() {
	var (
		crdCreator    *processing.CRDCreator
		ctx           context.Context
		logger        logr.Logger
		fakeK8sClient *k8s.Client
	)

	BeforeEach(func() {
		logger = logr.Discard() // No-op logger for tests (no output)
		ctx = context.Background()

		// Create fake K8s client using controller-runtime fake client builder
		scheme := runtime.NewScheme()
		_ = remediationv1alpha1.AddToScheme(scheme)
		fakeClient := fake.NewClientBuilder().WithScheme(scheme).Build()
		fakeK8sClient = k8s.NewClient(fakeClient)
		retryConfig := config.DefaultRetrySettings()
		// Use isolated metrics registry per test to avoid collisions
		testRegistry := prometheus.NewRegistry()
		testMetrics := metrics.NewMetricsWithRegistry(testRegistry)
		crdCreator = processing.NewCRDCreator(fakeK8sClient, logger, testMetrics, "default", &retryConfig)
	})

	// BUSINESS CAPABILITY: Notification service needs complete context to alert humans
	Context("when creating CRD for notification service consumption", func() {
		It("enables notification service to identify WHAT failed for alert content", func() {
			// BUSINESS SCENARIO: PagerDuty needs to tell on-call engineer:
			// "Alert: payment-api pod crashed in production"
			// Required fields: signalName, severity, namespace, resource details

			signal := &types.NormalizedSignal{
				Fingerprint: "abc123def456ghi789jkl012mno345", // Must be >=16 chars
				AlertName:   "PodCrashLooping",
				Severity:    "critical",
				Namespace:   "production",
				Resource: types.ResourceIdentifier{
					Kind: "Pod",
					Name: "payment-api-789",
				},
				Labels: map[string]string{
					"alertname": "PodCrashLooping",
					"pod":       "payment-api-789",
				},
				FiringTime:   time.Now().Add(-5 * time.Minute),
				ReceivedTime: time.Now(),
				SourceType:   "prometheus-alert",
				Source:       "prometheus-adapter",
				RawPayload:   json.RawMessage(`{"alerts":[{"status":"firing"}]}`),
			}

			rr, err := crdCreator.CreateRemediationRequest(ctx, signal)

			// BUSINESS OUTCOME: Notification has alert name and severity
			Expect(err).NotTo(HaveOccurred())
			Expect(rr.Spec.SignalName).To(Equal("PodCrashLooping"),
				"Notification service needs alertname for PagerDuty title")
			Expect(rr.Spec.Severity).To(Equal("critical"),
				"Notification service needs severity for PagerDuty priority")
			Expect(rr.Namespace).To(Equal("production"),
				"Notification service needs namespace for incident context")

			// Business capability verified:
			// PagerDuty alert: "🚨 Critical: payment-api pod crashed in production"
		})

		// Note: Test "enables notification service to identify WHO to alert based on priority" REMOVED (2025-12-06)
		// Priority classification moved to Signal Processing per DD-CATEGORIZATION-001
		// Gateway no longer populates priority labels or spec fields

		It("enables notification service to provide WHEN context for incident timeline", func() {
			// BUSINESS SCENARIO: On-call engineer needs timeline:
			// "Alert started firing at 14:05 UTC, Gateway received at 14:06 UTC"
			// Required fields: firingTime, receivedTime

			firingTime := time.Date(2025, 10, 10, 14, 5, 0, 0, time.UTC)
			receivedTime := time.Date(2025, 10, 10, 14, 6, 30, 0, time.UTC)

			signal := &types.NormalizedSignal{
				Fingerprint: "timeline123abc456def789ghi012jk", // Must be >=16 chars
				AlertName:   "HighLatency",
				Severity:    "warning",
				Namespace:   "production",
				Resource: types.ResourceIdentifier{
					Kind:      "Service",
					Name:      "api-gateway",
					Namespace: "production",
				},
				FiringTime:   firingTime,
				ReceivedTime: receivedTime,
				SourceType:   "prometheus-alert",
				Source:       "prometheus-adapter",
				RawPayload:   json.RawMessage(`{}`),
			}

			rr, err := crdCreator.CreateRemediationRequest(ctx, signal)

			// BUSINESS OUTCOME: Notification has timestamps for incident timeline
			Expect(err).NotTo(HaveOccurred())
			Expect(rr.Spec.FiringTime.Time).To(Equal(firingTime),
				"Notification service needs firing time for 'alert started at...'")
			Expect(rr.Spec.ReceivedTime.Time).To(Equal(receivedTime),
				"Notification service needs received time to calculate latency")

			// Calculate notification latency
			latency := receivedTime.Sub(firingTime)
			Expect(latency).To(Equal(90*time.Second),
				"Notification service can show: 'Alert detected 90 seconds ago'")

			// Business capability verified:
			// PagerDuty incident: "Alert firing since 14:05 UTC (90 seconds ago)"
		})

		// Note: Test "enables notification service to include WHERE context for incident location" REMOVED (2025-12-06)
		// Environment classification moved to Signal Processing per DD-CATEGORIZATION-001
		// Gateway no longer populates environment labels or spec fields

		It("enables notification service to show ORIGINAL alert details for engineer investigation", func() {
			// BUSINESS SCENARIO: On-call engineer clicks PagerDuty link, sees:
			// - Full Prometheus labels (instance, job, container, etc.)
			// - Alert annotations (description, runbook URL, dashboard link)
			// - Original alert payload (for debugging false positives)
			// Required fields: signalLabels, signalAnnotations, originalPayload

			signal := &types.NormalizedSignal{
				Fingerprint: "details789abc123def456ghi789jkl", // Must be >=16 chars
				AlertName:   "PodMemoryHigh",
				Severity:    "critical",
				Namespace:   "production",
				Resource: types.ResourceIdentifier{
					Kind:      "Pod",
					Name:      "payment-api-789",
					Namespace: "production",
				},
				Labels: map[string]string{
					"alertname": "PodMemoryHigh",
					"pod":       "payment-api-789",
					"instance":  "10.0.1.45:9090",
					"job":       "kubernetes-pods",
					"container": "payment-api",
					"team":      "platform-engineering",
				},
				Annotations: map[string]string{
					"summary":     "Pod memory usage > 90%",
					"description": "Pod payment-api-789 in production namespace is using 92% memory",
					"runbook_url": "https://wiki.company.com/runbooks/pod-memory",
					"dashboard":   "https://grafana.company.com/d/pod-memory",
				},
				FiringTime:   time.Now(),
				ReceivedTime: time.Now(),
				SourceType:   "prometheus-alert",
				Source:       "prometheus-adapter",
				RawPayload:   json.RawMessage(`{"alerts":[{"labels":{"alertname":"PodMemoryHigh"},"annotations":{"summary":"Pod memory > 90%"}}]}`),
			}

			rr, err := crdCreator.CreateRemediationRequest(ctx, signal)

			// BUSINESS OUTCOME: Notification shows all Prometheus labels
			Expect(err).NotTo(HaveOccurred())
			Expect(rr.Spec.SignalLabels).To(HaveKey("pod"),
				"Engineer needs pod name to run 'kubectl logs payment-api-789'")
			Expect(rr.Spec.SignalLabels).To(HaveKey("team"),
				"Notification service can route to team: platform-engineering")
			Expect(rr.Spec.SignalLabels["instance"]).To(ContainSubstring("10.0.1.45"),
				"Engineer needs instance IP for SSH debugging")

			// BUSINESS OUTCOME: Notification shows alert annotations
			Expect(rr.Spec.SignalAnnotations).To(HaveKey("runbook_url"),
				"PagerDuty shows clickable runbook link for engineer")
			Expect(rr.Spec.SignalAnnotations).To(HaveKey("dashboard"),
				"PagerDuty shows clickable Grafana dashboard link")
			Expect(rr.Spec.SignalAnnotations["description"]).To(ContainSubstring("92%"),
				"Engineer sees exact memory percentage in notification")

			// BUSINESS OUTCOME: Notification preserves original payload
			Expect(rr.Spec.OriginalPayload).NotTo(BeEmpty(),
				"Engineer can view raw Prometheus webhook for debugging")
			var payload map[string]interface{}
			err = json.Unmarshal(rr.Spec.OriginalPayload, &payload)
			Expect(err).NotTo(HaveOccurred(),
				"Original payload is valid JSON for notification service parsing")

			// Business capability verified:
			// PagerDuty incident card shows:
			// - Title: "🚨 PodMemoryHigh: payment-api-789 (92% memory)"
			// - Links: [Runbook] [Grafana Dashboard]
			// - Details: All Prometheus labels + annotations
			// - Raw: Original webhook payload
		})

		It("enables notification service to show STORM context for mass incident awareness", func() {
			// BUSINESS SCENARIO: On-call engineer receives:
			// "⚡ ALERT STORM: 50 pods crashing in production (related to deployment rollout)"
			// vs 50 individual PagerDuty pages (alert fatigue)
			// Required fields: isStorm, stormType, stormWindow, stormAlertCount

			signal := &types.NormalizedSignal{
				Fingerprint: "storm123abc456def789ghi012jkl34", // Must be >=16 chars
				AlertName:   "PodCrashLooping",
				Severity:    "critical",
				Namespace:   "production",
				Resource: types.ResourceIdentifier{
					Kind:      "Deployment",
					Name:      "api-deployment",
					Namespace: "production",
				},
				FiringTime:   time.Now(),
				ReceivedTime: time.Now(),
				SourceType:   "prometheus-alert",
				Source:       "prometheus-adapter",
				RawPayload:   json.RawMessage(`{}`),
				// Storm metadata removed (DD-GATEWAY-015)
			}

			rr, err := crdCreator.CreateRemediationRequest(ctx, signal)

			// BUSINESS OUTCOME: CRD created successfully (storm fields removed per DD-GATEWAY-015)
			Expect(err).NotTo(HaveOccurred())
			Expect(rr.Name).ToNot(BeEmpty(), "CRD should be created successfully")
			Expect(rr.Spec.SignalName).To(Equal("PodCrashLooping"), "Signal name should be set correctly")

			// Business capability verified:
			// PagerDuty: "⚡ ALERT STORM: 50 PodCrashLooping alerts in 1m (likely rollout issue)"
			// Engineer response: Check recent deployments, not individual pods
		})

		It("enables notification service to provide deduplication context for recurring issues", func() {
			// BUSINESS SCENARIO: On-call engineer sees:
			// "Alert seen 5 times in last 10 minutes (recurring issue)"
			// vs "New alert just fired"
			// Required fields: deduplication.firstSeen, deduplication.lastSeen, deduplication.occurrenceCount

			signal := &types.NormalizedSignal{
				Fingerprint: "recurring456abc789def012ghi345jk", // Must be >=16 chars
				AlertName:   "DiskSpaceRunningOut",
				Severity:    "warning",
				Namespace:   "production",
				Resource: types.ResourceIdentifier{
					Kind:      "PersistentVolume",
					Name:      "data-pv-1",
					Namespace: "production",
				},
				FiringTime:   time.Now(),
				ReceivedTime: time.Now(),
				SourceType:   "prometheus-alert",
				Source:       "prometheus-adapter",
				RawPayload:   json.RawMessage(`{}`),
			}

			rr, err := crdCreator.CreateRemediationRequest(ctx, signal)

			// BUSINESS OUTCOME: CRD structure is correct for deduplication
			Expect(err).NotTo(HaveOccurred())

			// DD-GATEWAY-011: Deduplication metadata moved from spec to status
			// CRD Creator responsibility: Create CRD with correct structure
			// Gateway Server responsibility: Initialize Status.Deduplication after creation
			// This unit test validates the CRD creator's scope only

			// Verify: CRD created successfully with required fields
			Expect(rr.Spec.SignalFingerprint).NotTo(BeEmpty(),
				"Fingerprint required for deduplication")
			Expect(rr.Spec.SignalName).To(Equal("DiskSpaceRunningOut"))
			Expect(rr.Namespace).To(Equal("production"))

			// Note: Status.Deduplication is initialized by Gateway server after CRD creation
			// Integration tests in test/integration/gateway/dd_gateway_011_*.go verify
			// the complete flow including status initialization
			//
			// Business capability verified at integration level:
			// - PagerDuty on first alert: "🔔 New issue: Disk space running out"
			// - PagerDuty on 5th alert: "🔁 Recurring: Disk space (seen 5 times in 10 min)"

			// Business capability verified:
			// PagerDuty on first alert: "🔔 New issue: Disk space running out"
			// PagerDuty on 5th alert: "🔁 Recurring: Disk space (seen 5 times in 10 min)"
		})

		// ━━━━━━━━━━━━━━━━━━━━━━━━━━━━━━━━━━━━━━━━━━━━━━━━━━━━━━━━━━━━━━━
		// PHASE 3: CRD METADATA EDGE CASES (BR-GATEWAY-015)
		// ━━━━━━━━━━━━━━━━━━━━━━━━━━━━━━━━━━━━━━━━━━━━━━━━━━━━━━━━━━━━━━━
		// Production Risk: K8s label/annotation limits cause CRD creation failures
		// Business Impact: Valid alerts rejected due to metadata size
		// Defense: Truncation and validation

		Context("Phase 3: CRD Metadata Edge Cases", func() {
			It("should truncate label values exceeding K8s 63 char limit", func() {
				// BR-GATEWAY-015: K8s label value limit compliance
				// BUSINESS OUTCOME: Long label values don't break CRD creation

				longLabelValue := "very-long-environment-name-that-exceeds-kubernetes-label-value-limit-of-63-characters"

				signal := &types.NormalizedSignal{
					Fingerprint: "fp-long-label-test12345678901234567890",
					AlertName:   "HighMemory",
					Severity:    "critical",
					Namespace:   "production",
					Resource: types.ResourceIdentifier{
						Kind:      "Pod",
						Name:      "memory-test-pod",
						Namespace: "production",
					},
					FiringTime:   time.Now(),
					ReceivedTime: time.Now(),
					SourceType:   "prometheus-alert",
					Source:       "prometheus-adapter",
					RawPayload:   json.RawMessage(`{}`),
					Labels: map[string]string{
						"environment": longLabelValue, // >63 chars
					},
				}

				rr, err := crdCreator.CreateRemediationRequest(ctx, signal)

				// BUSINESS OUTCOME: CRD created successfully with truncated label
				Expect(err).NotTo(HaveOccurred())
				Expect(rr).NotTo(BeNil())

				// Verify label was truncated to K8s limit
				if envLabel, ok := rr.Spec.SignalLabels["environment"]; ok {
					Expect(len(envLabel)).To(BeNumerically("<=", 63),
						"Label value must comply with K8s 63 char limit")
				}

				// Business capability verified:
				// System handles long label values gracefully without K8s API rejection
			})

			It("should handle extremely large annotations (>256KB K8s limit)", func() {
				// BR-GATEWAY-015: K8s annotation size limit compliance
				// BUSINESS OUTCOME: Large annotations don't break CRD creation

				// K8s annotation limit is 256KB total for all annotations
				largeAnnotation := make([]byte, 300*1024) // 300KB
				for i := range largeAnnotation {
					largeAnnotation[i] = 'A'
				}

				signal := &types.NormalizedSignal{
					Fingerprint: "fp-large-annotation-1234567890123",
					AlertName:   "HighMemory",
					Severity:    "critical",
					Namespace:   "production",
					Resource: types.ResourceIdentifier{
						Kind:      "Pod",
						Name:      "large-annotation-pod",
						Namespace: "production",
					},
					FiringTime:   time.Now(),
					ReceivedTime: time.Now(),
					SourceType:   "prometheus-alert",
					Source:       "prometheus-adapter",
					RawPayload:   json.RawMessage(`{}`),
					Annotations: map[string]string{
						"description": string(largeAnnotation), // >256KB
					},
				}

				rr, err := crdCreator.CreateRemediationRequest(ctx, signal)

				// BUSINESS OUTCOME: CRD created successfully (annotation truncated or rejected)
				// Implementation may either:
				// 1. Truncate annotation to fit K8s limit
				// 2. Reject signal with clear error
				// Both are acceptable - key is not crashing or hanging
				if err != nil {
					// If rejected, error should be clear
					Expect(err.Error()).To(ContainSubstring("annotation"),
						"Error should indicate annotation size issue")
				} else {
					// If accepted, annotation should be truncated
					Expect(rr).NotTo(BeNil())
					if desc, ok := rr.Spec.SignalAnnotations["description"]; ok {
						Expect(len(desc)).To(BeNumerically("<", 256*1024),
							"Annotation must be truncated to K8s limit")
					}
				}

				// Business capability verified:
				// System handles extremely large annotations without crashing
			})
		})
	})
})

<<<<<<< HEAD
// BR-GATEWAY-TARGET-RESOURCE-VALIDATION: Signals Must Have Resource Info (V1.0 Kubernetes-Only)
// Business Outcome: V1.0 is Kubernetes-only; signals without resource info indicate
// configuration issues at the source and should be rejected with clear HTTP 400 feedback.
// This prevents downstream processing failures (SP enrichment, AIAnalysis RCA, WE remediation).
var _ = Describe("BR-GATEWAY-TARGET-RESOURCE-VALIDATION: Resource Info Validation", func() {
=======
// BR-GATEWAY-TARGET-RESOURCE: Target Resource Accessibility
// Business Outcome: SignalProcessing and RO can access resource info WITHOUT JSON parsing
// Reference: RESPONSE_TARGET_RESOURCE_SCHEMA.md - Option A approved
var _ = Describe("BR-GATEWAY-TARGET-RESOURCE: Target Resource in RemediationRequest CRD", func() {
>>>>>>> b2c97087
	var (
		crdCreator    *processing.CRDCreator
		ctx           context.Context
		logger        logr.Logger
		fakeK8sClient *k8s.Client
	)

	BeforeEach(func() {
		logger = logr.Discard()
		ctx = context.Background()

		scheme := runtime.NewScheme()
		_ = remediationv1alpha1.AddToScheme(scheme)
<<<<<<< HEAD
		fakeClient := fake.NewClientBuilder().WithScheme(scheme).Build()
		fakeK8sClient = k8s.NewClient(fakeClient)
		retryConfig := config.DefaultRetrySettings()
		// Use isolated metrics registry per test to avoid collisions
		testRegistry := prometheus.NewRegistry()
		testMetrics := metrics.NewMetricsWithRegistry(testRegistry)
		crdCreator = processing.NewCRDCreator(fakeK8sClient, logger, testMetrics, "default", &retryConfig)
	})

	// BUSINESS CAPABILITY: V1.0 requires valid Kubernetes resource info for all signals
	Context("when signal is missing resource Kind", func() {
		It("should reject signal with clear error (HTTP 400)", func() {
			// BUSINESS SCENARIO: Alert source sends signal without resource kind
			// This indicates misconfiguration at the alert source
			// Rejecting early provides immediate feedback to fix configuration

			signal := &types.NormalizedSignal{
				Fingerprint: "fp-missing-kind-12345678901234567890",
				AlertName:   "HighMemoryUsage",
				Severity:    "critical",
				Namespace:   "production",
				Resource: types.ResourceIdentifier{
					Kind:      "", // Missing Kind - should be rejected
=======

		fakeClient := fake.NewClientBuilder().
			WithScheme(scheme).
			Build()

		fakeK8sClient = k8s.NewClient(fakeClient)
		retryConfig := config.DefaultRetrySettings()
		crdCreator = processing.NewCRDCreator(fakeK8sClient, logger, nil, "default", &retryConfig)
	})

	// ━━━━━━━━━━━━━━━━━━━━━━━━━━━━━━━━━━━━━━━━━━━━━━━━━━━━━━━━━━━━━━━
	// BUSINESS CAPABILITY: Direct resource access for downstream services
	// ━━━━━━━━━━━━━━━━━━━━━━━━━━━━━━━━━━━━━━━━━━━━━━━━━━━━━━━━━━━━━━━

	Context("when creating CRD for SignalProcessing and RO consumption", func() {

		It("enables SignalProcessing to access resource Kind directly for context enrichment", func() {
			// BUSINESS SCENARIO: SignalProcessing needs resource Kind to:
			// - Query K8s API for resource-specific context (Pod logs, Deployment status)
			// - Choose appropriate enrichment strategy per resource type
			// Required: spec.targetResource.kind directly accessible (no JSON parsing)

			signal := &types.NormalizedSignal{
				Fingerprint: "target-resource-kind-test-123456",
				AlertName:   "PodCrashLooping",
				Severity:    "critical",
				Namespace:   "production",
				Resource: types.ResourceIdentifier{
					Kind:      "Pod",
>>>>>>> b2c97087
					Name:      "payment-api-789",
					Namespace: "production",
				},
				FiringTime:   time.Now(),
				ReceivedTime: time.Now(),
				SourceType:   "prometheus-alert",
				Source:       "prometheus-adapter",
				RawPayload:   json.RawMessage(`{}`),
			}

<<<<<<< HEAD
			rr, err := crdCreator.CreateRemediationRequest(ctx, signal)

			// BUSINESS OUTCOME: Signal rejected with clear error
			Expect(err).To(HaveOccurred(), "Signal without resource Kind must be rejected")
			Expect(rr).To(BeNil(), "No CRD should be created for invalid signal")
			Expect(err.Error()).To(ContainSubstring("resource"),
				"Error must indicate resource validation issue")
			Expect(err.Error()).To(ContainSubstring("Kind"),
				"Error must specify that Kind is missing")

			// Business capability verified:
			// Alert source receives HTTP 400 with message: "resource Kind is required"
		})
	})

	Context("when signal is missing resource Name", func() {
		It("should reject signal with clear error (HTTP 400)", func() {
			// BUSINESS SCENARIO: Alert source sends signal without resource name
			// Downstream services cannot identify target without resource name

			signal := &types.NormalizedSignal{
				Fingerprint: "fp-missing-name-12345678901234567890",
				AlertName:   "CrashLoopBackOff",
				Severity:    "warning",
				Namespace:   "staging",
				Resource: types.ResourceIdentifier{
					Kind:      "Pod",
					Name:      "", // Missing Name - should be rejected
=======
			rr, err := crdCreator.CreateRemediationRequest(ctx, signal, "P0", "production")

			// BUSINESS OUTCOME: Resource Kind is directly accessible
			// TargetResource is a REQUIRED value type (per API_CONTRACT_TRIAGE.md)
			Expect(err).NotTo(HaveOccurred())
			Expect(rr.Spec.TargetResource.Kind).To(Equal("Pod"),
				"SignalProcessing can access rr.Spec.TargetResource.Kind directly - no JSON parsing needed")

			// Business capability verified:
			// SignalProcessing: rr.Spec.TargetResource.Kind == "Pod" → query Pod logs
		})

		It("enables RO to access resource Name directly for workflow routing", func() {
			// BUSINESS SCENARIO: RO needs resource Name to:
			// - Include in workflow execution context
			// - Route to resource-specific remediation workflows
			// Required: spec.targetResource.name directly accessible (no JSON parsing)

			signal := &types.NormalizedSignal{
				Fingerprint: "target-resource-name-test-123456",
				AlertName:   "HighMemoryUsage",
				Severity:    "warning",
				Namespace:   "staging",
				Resource: types.ResourceIdentifier{
					Kind:      "Deployment",
					Name:      "checkout-service",
>>>>>>> b2c97087
					Namespace: "staging",
				},
				FiringTime:   time.Now(),
				ReceivedTime: time.Now(),
				SourceType:   "prometheus-alert",
				Source:       "prometheus-adapter",
				RawPayload:   json.RawMessage(`{}`),
			}

<<<<<<< HEAD
			rr, err := crdCreator.CreateRemediationRequest(ctx, signal)

			// BUSINESS OUTCOME: Signal rejected with clear error
			Expect(err).To(HaveOccurred(), "Signal without resource Name must be rejected")
			Expect(rr).To(BeNil(), "No CRD should be created for invalid signal")
			Expect(err.Error()).To(ContainSubstring("resource"),
				"Error must indicate resource validation issue")
			Expect(err.Error()).To(ContainSubstring("Name"),
				"Error must specify that Name is missing")

			// Business capability verified:
			// Alert source receives HTTP 400 with message: "resource Name is required"
		})
	})

	Context("when signal is missing both Kind and Name", func() {
		It("should reject signal with comprehensive error", func() {
			// BUSINESS SCENARIO: Completely empty resource info
			// Both Kind and Name required for V1.0 Kubernetes-only support

			signal := &types.NormalizedSignal{
				Fingerprint: "fp-empty-resource-12345678901234567890",
				AlertName:   "UnknownAlert",
				Severity:    "info",
				Namespace:   "default",
				Resource: types.ResourceIdentifier{
					Kind:      "", // Missing
					Name:      "", // Missing
					Namespace: "",
=======
			rr, err := crdCreator.CreateRemediationRequest(ctx, signal, "P1", "staging")

			// BUSINESS OUTCOME: Resource Name is directly accessible
			// TargetResource is a REQUIRED value type (per API_CONTRACT_TRIAGE.md)
			Expect(err).NotTo(HaveOccurred())
			Expect(rr.Spec.TargetResource.Name).To(Equal("checkout-service"),
				"RO can access rr.Spec.TargetResource.Name directly - no JSON parsing needed")

			// Business capability verified:
			// RO: rr.Spec.TargetResource.Name == "checkout-service" → include in workflow context
		})

		It("enables SignalProcessing to access resource Namespace for K8s API queries", func() {
			// BUSINESS SCENARIO: SignalProcessing needs resource Namespace to:
			// - Scope K8s API queries (GetPod, GetDeployment)
			// - Enrich with namespace-level context (labels, annotations)
			// Required: spec.targetResource.namespace directly accessible (no JSON parsing)

			signal := &types.NormalizedSignal{
				Fingerprint: "target-resource-ns-test-1234567",
				AlertName:   "ReplicaSetUnavailable",
				Severity:    "critical",
				Namespace:   "prod-payments",
				Resource: types.ResourceIdentifier{
					Kind:      "ReplicaSet",
					Name:      "payment-api-v2-abc123",
					Namespace: "prod-payments",
>>>>>>> b2c97087
				},
				FiringTime:   time.Now(),
				ReceivedTime: time.Now(),
				SourceType:   "prometheus-alert",
				Source:       "prometheus-adapter",
				RawPayload:   json.RawMessage(`{}`),
			}

<<<<<<< HEAD
			rr, err := crdCreator.CreateRemediationRequest(ctx, signal)

			// BUSINESS OUTCOME: Signal rejected
			Expect(err).To(HaveOccurred(), "Signal with empty resource must be rejected")
			Expect(rr).To(BeNil(), "No CRD should be created for invalid signal")

			// Business capability verified:
			// Clear feedback: signal has no target resource info
		})
	})

	Context("when signal has valid resource info", func() {
		It("should create CRD successfully", func() {
			// BUSINESS SCENARIO: Normal signal with complete resource info
			// This is the happy path - signal should be processed

			signal := &types.NormalizedSignal{
				Fingerprint: "fp-valid-resource-12345678901234567890",
				AlertName:   "HighCPUUsage",
				Severity:    "warning",
				Namespace:   "production",
				Resource: types.ResourceIdentifier{
					Kind:      "Deployment",
					Name:      "api-server",
					Namespace: "production",
=======
			rr, err := crdCreator.CreateRemediationRequest(ctx, signal, "P0", "production")

			// BUSINESS OUTCOME: Resource Namespace is directly accessible
			// TargetResource is a REQUIRED value type (per API_CONTRACT_TRIAGE.md)
			Expect(err).NotTo(HaveOccurred())
			Expect(rr.Spec.TargetResource.Namespace).To(Equal("prod-payments"),
				"SignalProcessing can access rr.Spec.TargetResource.Namespace directly - no JSON parsing needed")

			// Business capability verified:
			// SignalProcessing: client.Get(ctx, types.NamespacedName{
			//   Name: rr.Spec.TargetResource.Name,
			//   Namespace: rr.Spec.TargetResource.Namespace,
			// }, &pod)
		})

		It("provides complete ResourceIdentifier for downstream workflow execution", func() {
			// BUSINESS SCENARIO: Complete resource identification enables:
			// - SignalProcessing context enrichment
			// - RO workflow routing decisions
			// - WorkflowExecution targeting
			// Required: ALL fields (Kind, Name, Namespace) populated together

			signal := &types.NormalizedSignal{
				Fingerprint: "complete-resource-id-test-12345",
				AlertName:   "StatefulSetNotReady",
				Severity:    "critical",
				Namespace:   "database-tier",
				Resource: types.ResourceIdentifier{
					Kind:      "StatefulSet",
					Name:      "postgresql-primary",
					Namespace: "database-tier",
>>>>>>> b2c97087
				},
				FiringTime:   time.Now(),
				ReceivedTime: time.Now(),
				SourceType:   "prometheus-alert",
				Source:       "prometheus-adapter",
				RawPayload:   json.RawMessage(`{}`),
			}

<<<<<<< HEAD
			rr, err := crdCreator.CreateRemediationRequest(ctx, signal)

			// BUSINESS OUTCOME: CRD created with populated TargetResource
			Expect(err).NotTo(HaveOccurred(), "Valid signal should be processed")
			Expect(rr).NotTo(BeNil(), "CRD should be created")
			Expect(rr.Spec.TargetResource.Kind).To(Equal("Deployment"))
			Expect(rr.Spec.TargetResource.Name).To(Equal("api-server"))
			Expect(rr.Spec.TargetResource.Namespace).To(Equal("production"))

			// Business capability verified:
			// SignalProcessing and RO can access resource info directly
		})
	})

	Context("when signal has resource Kind and Name but empty Namespace (cluster-scoped)", func() {
		It("should create CRD successfully for cluster-scoped resources", func() {
			// BUSINESS SCENARIO: NodeNotReady alert for cluster-scoped Node resource
			// Namespace is empty for cluster-scoped resources - this is valid

			signal := &types.NormalizedSignal{
				Fingerprint: "fp-cluster-scoped-12345678901234567890",
				AlertName:   "NodeNotReady",
				Severity:    "critical",
				Namespace:   "default", // Signal namespace (for CRD placement)
				Resource: types.ResourceIdentifier{
					Kind:      "Node",
					Name:      "worker-node-1",
					Namespace: "", // Empty for cluster-scoped - VALID
				},
				FiringTime:   time.Now(),
				ReceivedTime: time.Now(),
				SourceType:   "kubernetes-event",
				Source:       "kubernetes-event-adapter",
				RawPayload:   json.RawMessage(`{}`),
			}

			rr, err := crdCreator.CreateRemediationRequest(ctx, signal)

			// BUSINESS OUTCOME: CRD created - cluster-scoped resources have empty namespace
			Expect(err).NotTo(HaveOccurred(), "Cluster-scoped resource should be processed")
			Expect(rr).NotTo(BeNil(), "CRD should be created")
			Expect(rr.Spec.TargetResource.Kind).To(Equal("Node"))
			Expect(rr.Spec.TargetResource.Name).To(Equal("worker-node-1"))
			Expect(rr.Spec.TargetResource.Namespace).To(BeEmpty(),
				"Cluster-scoped resources have empty namespace")

			// Business capability verified:
			// WE can process cluster-scoped resources with targetResource format "Kind/Name"
		})
	})
})

// Uses controller-runtime fake.NewClientBuilder() - no custom fake client needed
=======
			rr, err := crdCreator.CreateRemediationRequest(ctx, signal, "P0", "production")

			// BUSINESS OUTCOME: Complete ResourceIdentifier available
			// TargetResource is a REQUIRED value type (per API_CONTRACT_TRIAGE.md)
			Expect(err).NotTo(HaveOccurred())

			// Verify complete identification
			Expect(rr.Spec.TargetResource.Kind).To(Equal("StatefulSet"),
				"Kind enables resource-type-specific workflows")
			Expect(rr.Spec.TargetResource.Name).To(Equal("postgresql-primary"),
				"Name enables specific resource targeting")
			Expect(rr.Spec.TargetResource.Namespace).To(Equal("database-tier"),
				"Namespace enables K8s API scoping")

			// Business capability verified:
			// WorkflowExecution can target: StatefulSet/postgresql-primary in database-tier
		})
	})

	// ━━━━━━━━━━━━━━━━━━━━━━━━━━━━━━━━━━━━━━━━━━━━━━━━━━━━━━━━━━━━━━━
	// CORRECTNESS: No duplicate resource data in ProviderData
	// ━━━━━━━━━━━━━━━━━━━━━━━━━━━━━━━━━━━━━━━━━━━━━━━━━━━━━━━━━━━━━━━

	Context("when verifying ProviderData structure (no duplication)", func() {

		It("does NOT duplicate resource info in ProviderData (per RESPONSE_TARGET_RESOURCE_SCHEMA.md)", func() {
			// BUSINESS SCENARIO: Pre-release cleanup decision
			// Resource info is now in spec.targetResource (top-level field)
			// ProviderData should NOT contain redundant resource{} object
			// This reduces CRD size and prevents data inconsistency

			signal := &types.NormalizedSignal{
				Fingerprint: "no-duplicate-resource-test-1234",
				AlertName:   "NodeNotReady",
				Severity:    "critical",
				Namespace:   "kube-system",
				Resource: types.ResourceIdentifier{
					Kind:      "Node",
					Name:      "worker-node-3",
					Namespace: "", // Cluster-scoped resource
				},
				FiringTime:   time.Now(),
				ReceivedTime: time.Now(),
				SourceType:   "prometheus-alert",
				Source:       "prometheus-adapter",
				RawPayload:   json.RawMessage(`{}`),
			}

			rr, err := crdCreator.CreateRemediationRequest(ctx, signal, "P0", "production")

			// CORRECTNESS: ProviderData does NOT contain resource duplication
			Expect(err).NotTo(HaveOccurred())

			// Parse ProviderData to verify no resource{} object
			var providerData map[string]interface{}
			err = json.Unmarshal(rr.Spec.ProviderData, &providerData)
			Expect(err).NotTo(HaveOccurred(), "ProviderData should be valid JSON")

			// Verify NO resource{} duplication
			Expect(providerData).NotTo(HaveKey("resource"),
				"ProviderData should NOT contain resource{} - it's now in spec.targetResource")

			// Correctness verified:
			// - spec.targetResource has the data (single source of truth)
			// - ProviderData is lean (no duplication)
		})
	})

	// ━━━━━━━━━━━━━━━━━━━━━━━━━━━━━━━━━━━━━━━━━━━━━━━━━━━━━━━━━━━━━━━
	// EDGE CASES: Handle missing/empty resource info gracefully
	// ━━━━━━━━━━━━━━━━━━━━━━━━━━━━━━━━━━━━━━━━━━━━━━━━━━━━━━━━━━━━━━━

	Context("when handling edge cases for resource identification", func() {

		It("handles cluster-scoped resources (empty namespace) correctly", func() {
			// BUSINESS SCENARIO: Node alerts don't have namespace
			// SignalProcessing must handle empty namespace gracefully

			signal := &types.NormalizedSignal{
				Fingerprint: "cluster-scoped-resource-test-12",
				AlertName:   "NodeDiskPressure",
				Severity:    "warning",
				Namespace:   "default", // CRD namespace, not resource namespace
				Resource: types.ResourceIdentifier{
					Kind:      "Node",
					Name:      "worker-node-5",
					Namespace: "", // Cluster-scoped - no namespace
				},
				FiringTime:   time.Now(),
				ReceivedTime: time.Now(),
				SourceType:   "prometheus-alert",
				Source:       "prometheus-adapter",
				RawPayload:   json.RawMessage(`{}`),
			}

			rr, err := crdCreator.CreateRemediationRequest(ctx, signal, "P1", "production")

			// BUSINESS OUTCOME: Cluster-scoped resource handled correctly
			// TargetResource is a REQUIRED value type (per API_CONTRACT_TRIAGE.md)
			Expect(err).NotTo(HaveOccurred())
			Expect(rr.Spec.TargetResource.Kind).To(Equal("Node"),
				"Kind is populated for cluster-scoped resources")
			Expect(rr.Spec.TargetResource.Name).To(Equal("worker-node-5"),
				"Name is populated for cluster-scoped resources")
			Expect(rr.Spec.TargetResource.Namespace).To(BeEmpty(),
				"Namespace is empty for cluster-scoped resources (Node, PV, etc.)")

			// Business capability verified:
			// SignalProcessing: if rr.Spec.TargetResource.Namespace == "" → cluster-scoped query
		})

		It("handles signals without resource info (default TargetResource)", func() {
			// BUSINESS SCENARIO: Some signals may not have specific resource targets
			// (e.g., cluster-wide alerts, external system alerts)
			// TargetResource is REQUIRED - defaults to Kind="Unknown" for missing info
			// SignalProcessing should detect Unknown kind and skip resource-specific enrichment

			signal := &types.NormalizedSignal{
				Fingerprint: "no-resource-signal-test-123456",
				AlertName:   "ClusterCPUHigh",
				Severity:    "warning",
				Namespace:   "monitoring",
				Resource: types.ResourceIdentifier{
					// All fields empty - no specific resource target
					Kind:      "",
					Name:      "",
					Namespace: "",
				},
				FiringTime:   time.Now(),
				ReceivedTime: time.Now(),
				SourceType:   "prometheus-alert",
				Source:       "prometheus-adapter",
				RawPayload:   json.RawMessage(`{}`),
			}

			rr, err := crdCreator.CreateRemediationRequest(ctx, signal, "P2", "production")

			// BUSINESS OUTCOME: Signal without resource info handled gracefully
			Expect(err).NotTo(HaveOccurred())

			// TargetResource is REQUIRED - signals without resource info get defaults
			// Per API_CONTRACT_TRIAGE.md: TargetResource must always be present
			Expect(rr.Spec.TargetResource.Kind).To(Equal("Unknown"),
				"Signals without resource info should have Kind='Unknown' (TargetResource is required)")
			Expect(rr.Spec.TargetResource.Name).To(Equal("unknown"),
				"Signals without resource info should have Name='unknown' (TargetResource is required)")

			// Business capability verified:
			// SignalProcessing: if rr.Spec.TargetResource.Kind == "Unknown" → skip resource-specific enrichment
		})
	})
})
>>>>>>> b2c97087
<|MERGE_RESOLUTION|>--- conflicted
+++ resolved
@@ -25,10 +25,7 @@
 	"github.com/go-logr/logr"
 	. "github.com/onsi/ginkgo/v2"
 	. "github.com/onsi/gomega"
-<<<<<<< HEAD
 	"github.com/prometheus/client_golang/prometheus"
-=======
->>>>>>> b2c97087
 	"k8s.io/apimachinery/pkg/runtime"
 	"sigs.k8s.io/controller-runtime/pkg/client/fake"
 
@@ -428,18 +425,11 @@
 	})
 })
 
-<<<<<<< HEAD
 // BR-GATEWAY-TARGET-RESOURCE-VALIDATION: Signals Must Have Resource Info (V1.0 Kubernetes-Only)
 // Business Outcome: V1.0 is Kubernetes-only; signals without resource info indicate
 // configuration issues at the source and should be rejected with clear HTTP 400 feedback.
 // This prevents downstream processing failures (SP enrichment, AIAnalysis RCA, WE remediation).
 var _ = Describe("BR-GATEWAY-TARGET-RESOURCE-VALIDATION: Resource Info Validation", func() {
-=======
-// BR-GATEWAY-TARGET-RESOURCE: Target Resource Accessibility
-// Business Outcome: SignalProcessing and RO can access resource info WITHOUT JSON parsing
-// Reference: RESPONSE_TARGET_RESOURCE_SCHEMA.md - Option A approved
-var _ = Describe("BR-GATEWAY-TARGET-RESOURCE: Target Resource in RemediationRequest CRD", func() {
->>>>>>> b2c97087
 	var (
 		crdCreator    *processing.CRDCreator
 		ctx           context.Context
@@ -453,7 +443,6 @@
 
 		scheme := runtime.NewScheme()
 		_ = remediationv1alpha1.AddToScheme(scheme)
-<<<<<<< HEAD
 		fakeClient := fake.NewClientBuilder().WithScheme(scheme).Build()
 		fakeK8sClient = k8s.NewClient(fakeClient)
 		retryConfig := config.DefaultRetrySettings()
@@ -477,37 +466,6 @@
 				Namespace:   "production",
 				Resource: types.ResourceIdentifier{
 					Kind:      "", // Missing Kind - should be rejected
-=======
-
-		fakeClient := fake.NewClientBuilder().
-			WithScheme(scheme).
-			Build()
-
-		fakeK8sClient = k8s.NewClient(fakeClient)
-		retryConfig := config.DefaultRetrySettings()
-		crdCreator = processing.NewCRDCreator(fakeK8sClient, logger, nil, "default", &retryConfig)
-	})
-
-	// ━━━━━━━━━━━━━━━━━━━━━━━━━━━━━━━━━━━━━━━━━━━━━━━━━━━━━━━━━━━━━━━
-	// BUSINESS CAPABILITY: Direct resource access for downstream services
-	// ━━━━━━━━━━━━━━━━━━━━━━━━━━━━━━━━━━━━━━━━━━━━━━━━━━━━━━━━━━━━━━━
-
-	Context("when creating CRD for SignalProcessing and RO consumption", func() {
-
-		It("enables SignalProcessing to access resource Kind directly for context enrichment", func() {
-			// BUSINESS SCENARIO: SignalProcessing needs resource Kind to:
-			// - Query K8s API for resource-specific context (Pod logs, Deployment status)
-			// - Choose appropriate enrichment strategy per resource type
-			// Required: spec.targetResource.kind directly accessible (no JSON parsing)
-
-			signal := &types.NormalizedSignal{
-				Fingerprint: "target-resource-kind-test-123456",
-				AlertName:   "PodCrashLooping",
-				Severity:    "critical",
-				Namespace:   "production",
-				Resource: types.ResourceIdentifier{
-					Kind:      "Pod",
->>>>>>> b2c97087
 					Name:      "payment-api-789",
 					Namespace: "production",
 				},
@@ -518,7 +476,6 @@
 				RawPayload:   json.RawMessage(`{}`),
 			}
 
-<<<<<<< HEAD
 			rr, err := crdCreator.CreateRemediationRequest(ctx, signal)
 
 			// BUSINESS OUTCOME: Signal rejected with clear error
@@ -547,34 +504,6 @@
 				Resource: types.ResourceIdentifier{
 					Kind:      "Pod",
 					Name:      "", // Missing Name - should be rejected
-=======
-			rr, err := crdCreator.CreateRemediationRequest(ctx, signal, "P0", "production")
-
-			// BUSINESS OUTCOME: Resource Kind is directly accessible
-			// TargetResource is a REQUIRED value type (per API_CONTRACT_TRIAGE.md)
-			Expect(err).NotTo(HaveOccurred())
-			Expect(rr.Spec.TargetResource.Kind).To(Equal("Pod"),
-				"SignalProcessing can access rr.Spec.TargetResource.Kind directly - no JSON parsing needed")
-
-			// Business capability verified:
-			// SignalProcessing: rr.Spec.TargetResource.Kind == "Pod" → query Pod logs
-		})
-
-		It("enables RO to access resource Name directly for workflow routing", func() {
-			// BUSINESS SCENARIO: RO needs resource Name to:
-			// - Include in workflow execution context
-			// - Route to resource-specific remediation workflows
-			// Required: spec.targetResource.name directly accessible (no JSON parsing)
-
-			signal := &types.NormalizedSignal{
-				Fingerprint: "target-resource-name-test-123456",
-				AlertName:   "HighMemoryUsage",
-				Severity:    "warning",
-				Namespace:   "staging",
-				Resource: types.ResourceIdentifier{
-					Kind:      "Deployment",
-					Name:      "checkout-service",
->>>>>>> b2c97087
 					Namespace: "staging",
 				},
 				FiringTime:   time.Now(),
@@ -584,7 +513,6 @@
 				RawPayload:   json.RawMessage(`{}`),
 			}
 
-<<<<<<< HEAD
 			rr, err := crdCreator.CreateRemediationRequest(ctx, signal)
 
 			// BUSINESS OUTCOME: Signal rejected with clear error
@@ -614,44 +542,14 @@
 					Kind:      "", // Missing
 					Name:      "", // Missing
 					Namespace: "",
-=======
-			rr, err := crdCreator.CreateRemediationRequest(ctx, signal, "P1", "staging")
-
-			// BUSINESS OUTCOME: Resource Name is directly accessible
-			// TargetResource is a REQUIRED value type (per API_CONTRACT_TRIAGE.md)
-			Expect(err).NotTo(HaveOccurred())
-			Expect(rr.Spec.TargetResource.Name).To(Equal("checkout-service"),
-				"RO can access rr.Spec.TargetResource.Name directly - no JSON parsing needed")
-
-			// Business capability verified:
-			// RO: rr.Spec.TargetResource.Name == "checkout-service" → include in workflow context
-		})
-
-		It("enables SignalProcessing to access resource Namespace for K8s API queries", func() {
-			// BUSINESS SCENARIO: SignalProcessing needs resource Namespace to:
-			// - Scope K8s API queries (GetPod, GetDeployment)
-			// - Enrich with namespace-level context (labels, annotations)
-			// Required: spec.targetResource.namespace directly accessible (no JSON parsing)
-
-			signal := &types.NormalizedSignal{
-				Fingerprint: "target-resource-ns-test-1234567",
-				AlertName:   "ReplicaSetUnavailable",
-				Severity:    "critical",
-				Namespace:   "prod-payments",
-				Resource: types.ResourceIdentifier{
-					Kind:      "ReplicaSet",
-					Name:      "payment-api-v2-abc123",
-					Namespace: "prod-payments",
->>>>>>> b2c97087
-				},
-				FiringTime:   time.Now(),
-				ReceivedTime: time.Now(),
-				SourceType:   "prometheus-alert",
-				Source:       "prometheus-adapter",
-				RawPayload:   json.RawMessage(`{}`),
-			}
-
-<<<<<<< HEAD
+				},
+				FiringTime:   time.Now(),
+				ReceivedTime: time.Now(),
+				SourceType:   "prometheus-alert",
+				Source:       "prometheus-adapter",
+				RawPayload:   json.RawMessage(`{}`),
+			}
+
 			rr, err := crdCreator.CreateRemediationRequest(ctx, signal)
 
 			// BUSINESS OUTCOME: Signal rejected
@@ -677,48 +575,14 @@
 					Kind:      "Deployment",
 					Name:      "api-server",
 					Namespace: "production",
-=======
-			rr, err := crdCreator.CreateRemediationRequest(ctx, signal, "P0", "production")
-
-			// BUSINESS OUTCOME: Resource Namespace is directly accessible
-			// TargetResource is a REQUIRED value type (per API_CONTRACT_TRIAGE.md)
-			Expect(err).NotTo(HaveOccurred())
-			Expect(rr.Spec.TargetResource.Namespace).To(Equal("prod-payments"),
-				"SignalProcessing can access rr.Spec.TargetResource.Namespace directly - no JSON parsing needed")
-
-			// Business capability verified:
-			// SignalProcessing: client.Get(ctx, types.NamespacedName{
-			//   Name: rr.Spec.TargetResource.Name,
-			//   Namespace: rr.Spec.TargetResource.Namespace,
-			// }, &pod)
-		})
-
-		It("provides complete ResourceIdentifier for downstream workflow execution", func() {
-			// BUSINESS SCENARIO: Complete resource identification enables:
-			// - SignalProcessing context enrichment
-			// - RO workflow routing decisions
-			// - WorkflowExecution targeting
-			// Required: ALL fields (Kind, Name, Namespace) populated together
-
-			signal := &types.NormalizedSignal{
-				Fingerprint: "complete-resource-id-test-12345",
-				AlertName:   "StatefulSetNotReady",
-				Severity:    "critical",
-				Namespace:   "database-tier",
-				Resource: types.ResourceIdentifier{
-					Kind:      "StatefulSet",
-					Name:      "postgresql-primary",
-					Namespace: "database-tier",
->>>>>>> b2c97087
-				},
-				FiringTime:   time.Now(),
-				ReceivedTime: time.Now(),
-				SourceType:   "prometheus-alert",
-				Source:       "prometheus-adapter",
-				RawPayload:   json.RawMessage(`{}`),
-			}
-
-<<<<<<< HEAD
+				},
+				FiringTime:   time.Now(),
+				ReceivedTime: time.Now(),
+				SourceType:   "prometheus-alert",
+				Source:       "prometheus-adapter",
+				RawPayload:   json.RawMessage(`{}`),
+			}
+
 			rr, err := crdCreator.CreateRemediationRequest(ctx, signal)
 
 			// BUSINESS OUTCOME: CRD created with populated TargetResource
@@ -771,158 +635,4 @@
 	})
 })
 
-// Uses controller-runtime fake.NewClientBuilder() - no custom fake client needed
-=======
-			rr, err := crdCreator.CreateRemediationRequest(ctx, signal, "P0", "production")
-
-			// BUSINESS OUTCOME: Complete ResourceIdentifier available
-			// TargetResource is a REQUIRED value type (per API_CONTRACT_TRIAGE.md)
-			Expect(err).NotTo(HaveOccurred())
-
-			// Verify complete identification
-			Expect(rr.Spec.TargetResource.Kind).To(Equal("StatefulSet"),
-				"Kind enables resource-type-specific workflows")
-			Expect(rr.Spec.TargetResource.Name).To(Equal("postgresql-primary"),
-				"Name enables specific resource targeting")
-			Expect(rr.Spec.TargetResource.Namespace).To(Equal("database-tier"),
-				"Namespace enables K8s API scoping")
-
-			// Business capability verified:
-			// WorkflowExecution can target: StatefulSet/postgresql-primary in database-tier
-		})
-	})
-
-	// ━━━━━━━━━━━━━━━━━━━━━━━━━━━━━━━━━━━━━━━━━━━━━━━━━━━━━━━━━━━━━━━
-	// CORRECTNESS: No duplicate resource data in ProviderData
-	// ━━━━━━━━━━━━━━━━━━━━━━━━━━━━━━━━━━━━━━━━━━━━━━━━━━━━━━━━━━━━━━━
-
-	Context("when verifying ProviderData structure (no duplication)", func() {
-
-		It("does NOT duplicate resource info in ProviderData (per RESPONSE_TARGET_RESOURCE_SCHEMA.md)", func() {
-			// BUSINESS SCENARIO: Pre-release cleanup decision
-			// Resource info is now in spec.targetResource (top-level field)
-			// ProviderData should NOT contain redundant resource{} object
-			// This reduces CRD size and prevents data inconsistency
-
-			signal := &types.NormalizedSignal{
-				Fingerprint: "no-duplicate-resource-test-1234",
-				AlertName:   "NodeNotReady",
-				Severity:    "critical",
-				Namespace:   "kube-system",
-				Resource: types.ResourceIdentifier{
-					Kind:      "Node",
-					Name:      "worker-node-3",
-					Namespace: "", // Cluster-scoped resource
-				},
-				FiringTime:   time.Now(),
-				ReceivedTime: time.Now(),
-				SourceType:   "prometheus-alert",
-				Source:       "prometheus-adapter",
-				RawPayload:   json.RawMessage(`{}`),
-			}
-
-			rr, err := crdCreator.CreateRemediationRequest(ctx, signal, "P0", "production")
-
-			// CORRECTNESS: ProviderData does NOT contain resource duplication
-			Expect(err).NotTo(HaveOccurred())
-
-			// Parse ProviderData to verify no resource{} object
-			var providerData map[string]interface{}
-			err = json.Unmarshal(rr.Spec.ProviderData, &providerData)
-			Expect(err).NotTo(HaveOccurred(), "ProviderData should be valid JSON")
-
-			// Verify NO resource{} duplication
-			Expect(providerData).NotTo(HaveKey("resource"),
-				"ProviderData should NOT contain resource{} - it's now in spec.targetResource")
-
-			// Correctness verified:
-			// - spec.targetResource has the data (single source of truth)
-			// - ProviderData is lean (no duplication)
-		})
-	})
-
-	// ━━━━━━━━━━━━━━━━━━━━━━━━━━━━━━━━━━━━━━━━━━━━━━━━━━━━━━━━━━━━━━━
-	// EDGE CASES: Handle missing/empty resource info gracefully
-	// ━━━━━━━━━━━━━━━━━━━━━━━━━━━━━━━━━━━━━━━━━━━━━━━━━━━━━━━━━━━━━━━
-
-	Context("when handling edge cases for resource identification", func() {
-
-		It("handles cluster-scoped resources (empty namespace) correctly", func() {
-			// BUSINESS SCENARIO: Node alerts don't have namespace
-			// SignalProcessing must handle empty namespace gracefully
-
-			signal := &types.NormalizedSignal{
-				Fingerprint: "cluster-scoped-resource-test-12",
-				AlertName:   "NodeDiskPressure",
-				Severity:    "warning",
-				Namespace:   "default", // CRD namespace, not resource namespace
-				Resource: types.ResourceIdentifier{
-					Kind:      "Node",
-					Name:      "worker-node-5",
-					Namespace: "", // Cluster-scoped - no namespace
-				},
-				FiringTime:   time.Now(),
-				ReceivedTime: time.Now(),
-				SourceType:   "prometheus-alert",
-				Source:       "prometheus-adapter",
-				RawPayload:   json.RawMessage(`{}`),
-			}
-
-			rr, err := crdCreator.CreateRemediationRequest(ctx, signal, "P1", "production")
-
-			// BUSINESS OUTCOME: Cluster-scoped resource handled correctly
-			// TargetResource is a REQUIRED value type (per API_CONTRACT_TRIAGE.md)
-			Expect(err).NotTo(HaveOccurred())
-			Expect(rr.Spec.TargetResource.Kind).To(Equal("Node"),
-				"Kind is populated for cluster-scoped resources")
-			Expect(rr.Spec.TargetResource.Name).To(Equal("worker-node-5"),
-				"Name is populated for cluster-scoped resources")
-			Expect(rr.Spec.TargetResource.Namespace).To(BeEmpty(),
-				"Namespace is empty for cluster-scoped resources (Node, PV, etc.)")
-
-			// Business capability verified:
-			// SignalProcessing: if rr.Spec.TargetResource.Namespace == "" → cluster-scoped query
-		})
-
-		It("handles signals without resource info (default TargetResource)", func() {
-			// BUSINESS SCENARIO: Some signals may not have specific resource targets
-			// (e.g., cluster-wide alerts, external system alerts)
-			// TargetResource is REQUIRED - defaults to Kind="Unknown" for missing info
-			// SignalProcessing should detect Unknown kind and skip resource-specific enrichment
-
-			signal := &types.NormalizedSignal{
-				Fingerprint: "no-resource-signal-test-123456",
-				AlertName:   "ClusterCPUHigh",
-				Severity:    "warning",
-				Namespace:   "monitoring",
-				Resource: types.ResourceIdentifier{
-					// All fields empty - no specific resource target
-					Kind:      "",
-					Name:      "",
-					Namespace: "",
-				},
-				FiringTime:   time.Now(),
-				ReceivedTime: time.Now(),
-				SourceType:   "prometheus-alert",
-				Source:       "prometheus-adapter",
-				RawPayload:   json.RawMessage(`{}`),
-			}
-
-			rr, err := crdCreator.CreateRemediationRequest(ctx, signal, "P2", "production")
-
-			// BUSINESS OUTCOME: Signal without resource info handled gracefully
-			Expect(err).NotTo(HaveOccurred())
-
-			// TargetResource is REQUIRED - signals without resource info get defaults
-			// Per API_CONTRACT_TRIAGE.md: TargetResource must always be present
-			Expect(rr.Spec.TargetResource.Kind).To(Equal("Unknown"),
-				"Signals without resource info should have Kind='Unknown' (TargetResource is required)")
-			Expect(rr.Spec.TargetResource.Name).To(Equal("unknown"),
-				"Signals without resource info should have Name='unknown' (TargetResource is required)")
-
-			// Business capability verified:
-			// SignalProcessing: if rr.Spec.TargetResource.Kind == "Unknown" → skip resource-specific enrichment
-		})
-	})
-})
->>>>>>> b2c97087
+// Uses controller-runtime fake.NewClientBuilder() - no custom fake client needed