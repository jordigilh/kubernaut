--- conflicted
+++ resolved
@@ -19,12 +19,7 @@
 import (
 	"context"
 	"fmt"
-<<<<<<< HEAD
 	"sync"
-=======
-	"math/rand"
-	"strings"
->>>>>>> b2c97087
 	"time"
 
 	corev1 "k8s.io/api/core/v1"
@@ -195,7 +190,6 @@
 		return ctrl.Result{}, err
 	}
 
-<<<<<<< HEAD
 	// Emit ReconcileStarted event (P1: EventRecorder)
 	r.Recorder.Event(notification, corev1.EventTypeNormal, "ReconcileStarted",
 		fmt.Sprintf("Started reconciling notification %s", notification.Name))
@@ -218,46 +212,6 @@
 	}
 	if initialized {
 		return ctrl.Result{Requeue: true}, nil
-=======
-	// Initialize status if this is the first reconciliation
-	if notification.Status.Phase == "" {
-		notification.Status.Phase = notificationv1alpha1.NotificationPhasePending
-		notification.Status.Reason = "Initialized"
-		notification.Status.Message = "Notification request received"
-		// DD-NOT-005: observedGeneration removed (spec is immutable, no change detection needed)
-		notification.Status.DeliveryAttempts = []notificationv1alpha1.DeliveryAttempt{}
-		notification.Status.TotalAttempts = 0
-		notification.Status.SuccessfulDeliveries = 0
-		notification.Status.FailedDeliveries = 0
-
-		if err := r.updateStatusWithRetry(ctx, notification, 3); err != nil {
-			log.Error(err, "Failed to initialize status")
-			return ctrl.Result{}, err
-		}
-
-		// Record metric for notification request creation (BR-NOT-054: Observability)
-		UpdatePhaseCount(notification.Namespace, string(notificationv1alpha1.NotificationPhasePending), 1)
-
-		log.Info("NotificationRequest status initialized", "name", notification.Name)
-		return ctrl.Result{Requeue: true}, nil
-	}
-
-	// BR-NOT-053: Idempotent delivery - skip if already in terminal state
-	// CRITICAL: Check phase BEFORE CompletionTime to prevent duplicate deliveries in parallel execution
-	if notification.Status.Phase == notificationv1alpha1.NotificationPhaseSent {
-		// Sent is a true terminal state - never retry successful deliveries
-		log.Info("NotificationRequest already sent, skipping duplicate delivery", "phase", notification.Status.Phase)
-		return ctrl.Result{}, nil
-	}
-
-	if notification.Status.Phase == notificationv1alpha1.NotificationPhaseFailed {
-		// Failed state only terminal if CompletionTime set (max retries exhausted)
-		if notification.Status.CompletionTime != nil {
-			log.Info("NotificationRequest permanently failed (max retries exhausted), skipping", "phase", notification.Status.Phase)
-			return ctrl.Result{}, nil
-		}
-		// Otherwise, allow retry
->>>>>>> b2c97087
 	}
 
 	// Phase 2: Check if already in terminal state
@@ -277,7 +231,6 @@
 		return ctrl.Result{}, nil
 	}
 
-<<<<<<< HEAD
 	// NT-BUG-007: Backoff enforcement for Retrying phase
 	// Problem: Status updates trigger immediate reconciles, bypassing RequeueAfter backoff
 	// Solution: Check if enough time has elapsed since last attempt before retrying
@@ -310,197 +263,6 @@
 					"remainingBackoff", remainingBackoff,
 					"channel", lastFailedAttempt.Channel)
 				return ctrl.Result{RequeueAfter: remainingBackoff}, nil
-=======
-	// BR-NOT-053: ALWAYS re-read before delivery to check if another reconcile completed
-	// CRITICAL: Prevents duplicate delivery - must be OUTSIDE the Pending check
-	// This catches both: concurrent reconciles AND queued reconciles after first one completes
-	if err := r.Get(ctx, req.NamespacedName, notification); err != nil {
-		log.Error(err, "Failed to refresh notification before delivery")
-		return ctrl.Result{}, err
-	}
-
-	// Check if another reconcile completed while we were updating phase
-	if notification.Status.Phase == notificationv1alpha1.NotificationPhaseSent {
-		log.Info("NotificationRequest completed by concurrent reconcile, skipping duplicate delivery")
-		return ctrl.Result{}, nil
-	}
-
-	// BR-NOT-053: CRITICAL - Re-read notification RIGHT BEFORE delivery loop
-	// This prevents duplicate deliveries in parallel execution by ensuring we have
-	// the absolute latest delivery attempts from any concurrent reconcile
-	if err := r.Get(ctx, req.NamespacedName, notification); err != nil {
-		log.Error(err, "Failed to refresh notification before channel delivery loop")
-		return ctrl.Result{}, err
-	}
-
-	// Double-check phase after re-read (another reconcile might have just completed)
-	if notification.Status.Phase == notificationv1alpha1.NotificationPhaseSent {
-		log.Info("NotificationRequest just completed, skipping duplicate delivery after re-read")
-		return ctrl.Result{}, nil
-	}
-
-	// Process deliveries for each channel
-	deliveryResults := make(map[string]error)
-	failureCount := 0
-
-	// Get retry policy to check max attempts
-	policy := r.getRetryPolicy(notification)
-
-	for _, channel := range notification.Spec.Channels {
-		// Skip if channel already succeeded (idempotent delivery)
-		if r.channelAlreadySucceeded(notification, string(channel)) {
-			log.Info("Channel already delivered successfully, skipping", "channel", channel)
-			continue
-		}
-
-		// BR-NOT-055: Check if channel has permanent error (skip retries for 4xx errors)
-		if r.hasChannelPermanentError(notification, string(channel)) {
-			log.Info("Channel has permanent error, skipping retries", "channel", channel)
-			deliveryResults[string(channel)] = fmt.Errorf("permanent error - not retryable")
-			failureCount++
-			continue
-		}
-
-		// Check channel attempt count using policy max attempts
-		attemptCount := r.getChannelAttemptCount(notification, string(channel))
-		if attemptCount >= policy.MaxAttempts {
-			log.Info("Max retry attempts reached for channel", "channel", channel, "attempts", attemptCount, "maxAttempts", policy.MaxAttempts)
-			deliveryResults[string(channel)] = fmt.Errorf("max retry attempts exceeded")
-			failureCount++
-			continue
-		}
-
-		// Attempt delivery
-		var deliveryErr error
-		switch channel {
-		case notificationv1alpha1.ChannelConsole:
-			deliveryErr = r.deliverToConsole(ctx, notification)
-		case notificationv1alpha1.ChannelSlack:
-			deliveryErr = r.deliverToSlack(ctx, notification)
-		default:
-			deliveryErr = fmt.Errorf("unsupported channel: %s", channel)
-		}
-
-		// Record delivery attempt in status
-		attempt := notificationv1alpha1.DeliveryAttempt{
-			Channel:   string(channel),
-			Timestamp: metav1.Now(),
-		}
-
-		if deliveryErr != nil {
-			attempt.Status = "failed"
-			attempt.Error = deliveryErr.Error()
-			notification.Status.FailedDeliveries++
-			deliveryResults[string(channel)] = deliveryErr
-			failureCount++
-
-			// BR-NOT-055: Permanent Error Classification
-			// Check if error is retryable or permanent (4xx vs 5xx)
-			isPermanent := !delivery.IsRetryableError(deliveryErr)
-			if isPermanent {
-				// Permanent error (4xx) - mark channel as permanently failed
-				// Set attemptCount to max to prevent further retries
-				log.Error(deliveryErr, "Delivery failed with permanent error (will NOT retry)", "channel", channel)
-				attempt.Error = fmt.Sprintf("permanent failure: %s", deliveryErr.Error())
-			} else {
-				// Retryable error (5xx, network, etc.) - will retry with backoff
-				log.Error(deliveryErr, "Delivery failed with retryable error", "channel", channel)
-			}
-
-			// AUDIT INTEGRATION POINT 1: Audit failed delivery (BR-NOT-062)
-			r.auditMessageFailed(ctx, notification, string(channel), deliveryErr)
-
-			// Record delivery failure metric (BR-NOT-054: Observability)
-			RecordDeliveryAttempt(notification.Namespace, string(channel), "failure")
-		} else {
-			attempt.Status = "success"
-			notification.Status.SuccessfulDeliveries++
-			log.Info("Delivery successful", "channel", channel)
-
-			// AUDIT INTEGRATION POINT 2: Audit successful delivery (BR-NOT-062)
-			r.auditMessageSent(ctx, notification, string(channel))
-
-			// Record delivery success metrics (BR-NOT-054: Observability)
-			RecordDeliveryAttempt(notification.Namespace, string(channel), "success")
-			RecordDeliveryDuration(notification.Namespace, string(channel), time.Since(notification.CreationTimestamp.Time).Seconds())
-
-			// E2E FILE DELIVERY INTEGRATION (DD-NOT-002 V3.0)
-			// FileService is E2E testing infrastructure only (non-blocking)
-			// - Called AFTER successful production delivery
-			// - Uses sanitized notification (matches production delivery)
-			// - Errors are logged but NOT propagated (fire-and-forget)
-			// - nil-safe: production deployments have FileService = nil
-			if r.FileService != nil {
-				// Sanitize notification before file delivery (matches production behavior)
-				sanitizedNotification := r.sanitizeNotification(notification)
-				if fileErr := r.FileService.Deliver(ctx, sanitizedNotification); fileErr != nil {
-					log.Error(fileErr, "FileService delivery failed (E2E only, non-blocking)",
-						"notification", notification.Name,
-						"namespace", notification.Namespace,
-						"channel", channel)
-					// DO NOT propagate error - production delivery succeeded
-				} else {
-					log.V(1).Info("FileService delivery succeeded (E2E validation)",
-						"notification", notification.Name,
-						"namespace", notification.Namespace)
-				}
-			}
-		}
-
-		notification.Status.DeliveryAttempts = append(notification.Status.DeliveryAttempts, attempt)
-		notification.Status.TotalAttempts++
-
-		// BR-NOT-053: CRITICAL - Update status IMMEDIATELY after each channel delivery
-		// This makes the attempt visible to concurrent reconciles BEFORE they try to deliver
-		// to the same channel, preventing duplicate deliveries
-		if err := r.Status().Update(ctx, notification); err != nil {
-			log.Info("Failed to update status after channel delivery (non-fatal, will retry at end)", "channel", channel, "error", err)
-			// Continue - worst case is we'll update at the end of the loop
-		}
-	}
-
-	// Update final status based on delivery results
-	// Check overall status, not just this reconciliation loop
-	totalChannels := len(notification.Spec.Channels)
-	totalSuccessful := notification.Status.SuccessfulDeliveries
-
-	if totalSuccessful == totalChannels {
-		// All channels delivered successfully
-		notification.Status.Phase = notificationv1alpha1.NotificationPhaseSent
-		now := metav1.Now()
-		notification.Status.CompletionTime = &now
-		notification.Status.Reason = "AllDeliveriesSucceeded"
-		notification.Status.Message = fmt.Sprintf("Successfully delivered to %d channel(s)", notification.Status.SuccessfulDeliveries)
-
-		if err := r.updateStatusWithRetry(ctx, notification, 3); err != nil {
-			log.Error(err, "Failed to update status to Sent")
-			return ctrl.Result{}, err
-		}
-
-		// Record metric for successful completion (BR-NOT-054: Observability)
-		UpdatePhaseCount(notification.Namespace, string(notificationv1alpha1.NotificationPhaseSent), 1)
-
-		log.Info("All deliveries successful", "name", notification.Name)
-		return ctrl.Result{}, nil // No requeue - done
-
-	} else if totalSuccessful > 0 {
-		// Partial success - some channels succeeded, some failed
-		maxAttempt := r.getMaxAttemptCount(notification)
-
-		// Check if max retries reached for failed channels
-		if maxAttempt >= policy.MaxAttempts {
-			// Max retries reached - terminal state, but keep PartiallySent since some succeeded
-			notification.Status.Phase = notificationv1alpha1.NotificationPhasePartiallySent
-			now := metav1.Now()
-			notification.Status.CompletionTime = &now
-			notification.Status.Reason = "PartialDeliveryFailure"
-			notification.Status.Message = fmt.Sprintf("%d of %d deliveries succeeded, remaining failed after %d retries",
-				notification.Status.SuccessfulDeliveries, len(notification.Spec.Channels), policy.MaxAttempts)
-
-			if err := r.updateStatusWithRetry(ctx, notification, 3); err != nil {
-				log.Error(err, "Failed to update status to PartiallySent")
-				return ctrl.Result{}, err
->>>>>>> b2c97087
 			}
 
 			log.Info("✅ BACKOFF ELAPSED: Ready to retry",
@@ -509,6 +271,7 @@
 				"elapsedSinceLastAttempt", now.Sub(lastFailedAttempt.Timestamp.Time),
 				"expectedBackoff", nextBackoff)
 		}
+		// Otherwise, allow retry
 	}
 
 	// Phase 3: Transition from Pending to Sending
@@ -628,154 +391,6 @@
 	return sanitized
 }
 
-<<<<<<< HEAD
-=======
-// channelAlreadySucceeded checks if a channel has already succeeded
-// BR-NOT-053: Idempotent delivery - skip channels that already have successful delivery attempts
-func (r *NotificationRequestReconciler) channelAlreadySucceeded(notification *notificationv1alpha1.NotificationRequest, channel string) bool {
-	for _, attempt := range notification.Status.DeliveryAttempts {
-		if attempt.Channel == channel && attempt.Status == "success" {
-			return true
-		}
-	}
-	return false
-}
-
-// getChannelAttemptCount returns the number of attempts for a specific channel
-func (r *NotificationRequestReconciler) getChannelAttemptCount(notification *notificationv1alpha1.NotificationRequest, channel string) int {
-	count := 0
-	for _, attempt := range notification.Status.DeliveryAttempts {
-		if attempt.Channel == channel {
-			count++
-		}
-	}
-	return count
-}
-
-// hasChannelPermanentError checks if a channel has a permanent error (4xx) that should not be retried
-// BR-NOT-055: Permanent Error Classification
-func (r *NotificationRequestReconciler) hasChannelPermanentError(notification *notificationv1alpha1.NotificationRequest, channel string) bool {
-	for _, attempt := range notification.Status.DeliveryAttempts {
-		if attempt.Channel == channel && attempt.Status == "failed" {
-			// Check if error message indicates permanent failure
-			if strings.Contains(attempt.Error, "permanent failure") {
-				return true
-			}
-		}
-	}
-	return false
-}
-
-// getMaxAttemptCount returns the maximum attempt count across all channels
-func (r *NotificationRequestReconciler) getMaxAttemptCount(notification *notificationv1alpha1.NotificationRequest) int {
-	maxAttempt := 0
-	attemptCounts := make(map[string]int)
-
-	for _, attempt := range notification.Status.DeliveryAttempts {
-		attemptCounts[attempt.Channel]++
-		if attemptCounts[attempt.Channel] > maxAttempt {
-			maxAttempt = attemptCounts[attempt.Channel]
-		}
-	}
-
-	return maxAttempt
-}
-
-// getRetryPolicy returns the retry policy from the notification spec, or default if not specified
-// BR-NOT-052: Automatic Retry with custom retry policies
-func (r *NotificationRequestReconciler) getRetryPolicy(notification *notificationv1alpha1.NotificationRequest) *notificationv1alpha1.RetryPolicy {
-	if notification.Spec.RetryPolicy != nil {
-		return notification.Spec.RetryPolicy
-	}
-
-	// Return default policy
-	return &notificationv1alpha1.RetryPolicy{
-		MaxAttempts:           5,
-		InitialBackoffSeconds: 30,
-		BackoffMultiplier:     2,
-		MaxBackoffSeconds:     480,
-	}
-}
-
-// calculateBackoffWithPolicy calculates exponential backoff duration using the notification's retry policy
-// v3.1 Enhancement (Category B): Added jitter (±10%) to prevent thundering herd
-// BR-NOT-052: Automatic Retry with exponential backoff
-func (r *NotificationRequestReconciler) calculateBackoffWithPolicy(notification *notificationv1alpha1.NotificationRequest, attemptCount int) time.Duration {
-	policy := r.getRetryPolicy(notification)
-
-	baseBackoff := time.Duration(policy.InitialBackoffSeconds) * time.Second
-	maxBackoff := time.Duration(policy.MaxBackoffSeconds) * time.Second
-	multiplier := policy.BackoffMultiplier
-
-	// Calculate exponential backoff: baseBackoff * (multiplier ^ attemptCount)
-	backoff := baseBackoff
-	for i := 0; i < attemptCount; i++ {
-		backoff = backoff * time.Duration(multiplier)
-		// Cap at maxBackoff to prevent overflow
-		if backoff > maxBackoff {
-			backoff = maxBackoff
-			break
-		}
-	}
-
-	// Final cap at maxBackoff
-	if backoff > maxBackoff {
-		backoff = maxBackoff
-	}
-
-	// v3.1: Add jitter (±10%) to prevent thundering herd problem
-	// This distributes retry attempts over time, reducing Slack API load spikes
-	jitterRange := backoff / 10 // 10% of backoff
-	if jitterRange > 0 {
-		// Random jitter between -10% and +10%
-		jitter := time.Duration(rand.Int63n(int64(jitterRange)*2)) - jitterRange
-		backoff += jitter
-
-		// Ensure backoff remains positive and doesn't exceed max
-		if backoff < baseBackoff {
-			backoff = baseBackoff
-		}
-		if backoff > maxBackoff {
-			backoff = maxBackoff
-		}
-	}
-
-	return backoff
-}
-
-// isSlackCircuitBreakerOpen checks if the Slack circuit breaker is open
-// v3.1 Enhancement (Category B): Circuit breaker for graceful degradation
-// BR-NOT-055: Graceful Degradation (prevent cascading failures)
-func (r *NotificationRequestReconciler) isSlackCircuitBreakerOpen() bool {
-	if r.CircuitBreaker == nil {
-		return false // No circuit breaker configured, allow all requests
-	}
-	return !r.CircuitBreaker.AllowRequest("slack")
-}
-
-// CalculateBackoff calculates exponential backoff duration (legacy function for backward compatibility)
-// New code should use calculateBackoffWithPolicy instead
-// BR-NOT-052: Automatic Retry with exponential backoff
-func CalculateBackoff(attemptCount int) time.Duration {
-	baseBackoff := 30 * time.Second
-	maxBackoff := 480 * time.Second
-
-	// Calculate 2^attemptCount * baseBackoff
-	backoff := baseBackoff * (1 << attemptCount)
-
-	// Cap at maxBackoff
-	if backoff > maxBackoff {
-		return maxBackoff
-	}
-
-	return backoff
-}
-
-// ==============================================
-// v3.1 Enhancement: Error Handling Categories
-// ==============================================
-
->>>>>>> b2c97087
 // handleNotFound handles Category A: NotificationRequest Not Found
 // When: CRD deleted during reconciliation
 // Action: Log deletion, remove from retry queue
