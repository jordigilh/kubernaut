"""
Copyright 2025 Jordi Gil.

Licensed under the Apache License, Version 2.0 (the "License");
you may not use this file except in compliance with the License.
You may obtain a copy of the License at

    http://www.apache.org/licenses/LICENSE-2.0

Unless required by applicable law or agreed to in writing, software
distributed under the License is distributed on an "AS IS" BASIS,
WITHOUT WARRANTIES OR CONDITIONS OF ANY KIND, either express or implied.
See the License for the specific language governing permissions and
limitations under the License.
"""

"""
Recovery Analysis Models

Business Requirements: BR-HAPI-001 to 050 (Recovery Analysis)
Business Requirement: BR-AUDIT-001 (Unified audit trail - remediation_id)
Design Decision: DD-WORKFLOW-002 v2.2 (remediation_id mandatory)
Design Decision: DD-RECOVERY-002, DD-RECOVERY-003 (Recovery prompt design)
"""

from typing import Dict, Any, List, Optional, Literal
from pydantic import BaseModel, Field, field_validator
<<<<<<< HEAD

# Import EnrichmentResults for type hints
from src.models.incident_models import EnrichmentResults
=======
>>>>>>> b2c97087


class RecoveryStrategy(BaseModel):
    """Individual recovery strategy option"""
    action_type: str = Field(..., description="Type of recovery action")
    confidence: float = Field(..., ge=0.0, le=1.0, description="Confidence in strategy")
    rationale: str = Field(..., description="Why this strategy is recommended")
    estimated_risk: Literal["low", "medium", "high"] = Field(..., description="Risk level")
    prerequisites: List[str] = Field(default_factory=list, description="Prerequisites for execution")
    kubectl_command: Optional[str] = Field(None, description="kubectl command if action_type is kubectl_command")


# ========================================
# RECOVERY CONTEXT MODELS (DD-RECOVERY-002, DD-RECOVERY-003)
# ========================================

class OriginalRCA(BaseModel):
    """Summary of the original root cause analysis from initial AIAnalysis"""
    summary: str = Field(..., description="Brief RCA summary from initial investigation")
    signal_type: str = Field(..., description="Signal type determined by original RCA (e.g., 'OOMKilled')")
    severity: str = Field(..., description="Severity determined by original RCA")
    contributing_factors: List[str] = Field(default_factory=list, description="Factors that contributed to the issue")


class SelectedWorkflowSummary(BaseModel):
    """Summary of the workflow that was executed and failed"""
    workflow_id: str = Field(..., description="Workflow identifier that was executed")
    version: str = Field(..., description="Workflow version")
    container_image: str = Field(..., description="Container image used for execution")
    parameters: Dict[str, str] = Field(default_factory=dict, description="Parameters passed to workflow")
    rationale: str = Field(..., description="Why this workflow was originally selected")


class ExecutionFailure(BaseModel):
    """
    Structured failure information using Kubernetes reason codes.

    CRITICAL: The 'reason' field uses canonical Kubernetes reason codes as the API contract.
    This is NOT natural language - it's a structured enum-like value.

    Valid reason codes include:
    - Resource: OOMKilled, InsufficientCPU, InsufficientMemory, Evicted
    - Scheduling: FailedScheduling, Unschedulable
    - Image: ImagePullBackOff, ErrImagePull, InvalidImageName
    - Execution: DeadlineExceeded, BackoffLimitExceeded, Error
    - Permission: Unauthorized, Forbidden
    - Volume: FailedMount, FailedAttachVolume
    - Node: NodeNotReady, NodeUnreachable
    - Network: NetworkNotReady
    """
    failed_step_index: int = Field(..., ge=0, description="0-indexed step that failed")
    failed_step_name: str = Field(..., description="Name of the failed step")
    reason: str = Field(
        ...,
        description="Kubernetes reason code (e.g., 'OOMKilled', 'DeadlineExceeded'). NOT natural language."
    )
    message: str = Field(..., description="Human-readable error message (for logging/debugging)")
    exit_code: Optional[int] = Field(None, description="Exit code if applicable")
    failed_at: str = Field(..., description="ISO timestamp of failure")
    execution_time: str = Field(..., description="Duration before failure (e.g., '2m34s')")


class PreviousExecution(BaseModel):
    """
    Complete context about the previous execution attempt that failed.

    Business Requirement: BR-HAPI-192 (Recovery Context Consumption)
    - natural_language_summary is WE-generated LLM-friendly failure description
    - Provides context for better recovery workflow selection
    """
    workflow_execution_ref: str = Field(..., description="Name of failed WorkflowExecution CRD")
    original_rca: OriginalRCA = Field(..., description="RCA from initial AIAnalysis")
    selected_workflow: SelectedWorkflowSummary = Field(..., description="Workflow that was executed")
    failure: ExecutionFailure = Field(..., description="Structured failure details")
    # BR-HAPI-192: WE-generated natural language summary for LLM context
    natural_language_summary: Optional[str] = Field(
        None,
        description="WE-generated LLM-friendly failure description. "
                    "Includes workflow name, failure step, exit code, and human-readable context. "
                    "Used by LLM to understand what went wrong and avoid similar approaches."
    )


# ========================================
# RECOVERY CONTEXT MODELS (DD-RECOVERY-002, DD-RECOVERY-003)
# ========================================

class OriginalRCA(BaseModel):
    """Summary of the original root cause analysis from initial AIAnalysis"""
    summary: str = Field(..., description="Brief RCA summary from initial investigation")
    signal_type: str = Field(..., description="Signal type determined by original RCA (e.g., 'OOMKilled')")
    severity: str = Field(..., description="Severity determined by original RCA")
    contributing_factors: List[str] = Field(default_factory=list, description="Factors that contributed to the issue")


class SelectedWorkflowSummary(BaseModel):
    """Summary of the workflow that was executed and failed"""
    workflow_id: str = Field(..., description="Workflow identifier that was executed")
    version: str = Field(..., description="Workflow version")
    container_image: str = Field(..., description="Container image used for execution")
    parameters: Dict[str, str] = Field(default_factory=dict, description="Parameters passed to workflow")
    rationale: str = Field(..., description="Why this workflow was originally selected")


class ExecutionFailure(BaseModel):
    """
    Structured failure information using Kubernetes reason codes.

    CRITICAL: The 'reason' field uses canonical Kubernetes reason codes as the API contract.
    This is NOT natural language - it's a structured enum-like value.

    Valid reason codes include:
    - Resource: OOMKilled, InsufficientCPU, InsufficientMemory, Evicted
    - Scheduling: FailedScheduling, Unschedulable
    - Image: ImagePullBackOff, ErrImagePull, InvalidImageName
    - Execution: DeadlineExceeded, BackoffLimitExceeded, Error
    - Permission: Unauthorized, Forbidden
    - Volume: FailedMount, FailedAttachVolume
    - Node: NodeNotReady, NodeUnreachable
    - Network: NetworkNotReady
    """
    failed_step_index: int = Field(..., ge=0, description="0-indexed step that failed")
    failed_step_name: str = Field(..., description="Name of the failed step")
    reason: str = Field(
        ...,
        description="Kubernetes reason code (e.g., 'OOMKilled', 'DeadlineExceeded'). NOT natural language."
    )
    message: str = Field(..., description="Human-readable error message (for logging/debugging)")
    exit_code: Optional[int] = Field(None, description="Exit code if applicable")
    failed_at: str = Field(..., description="ISO timestamp of failure")
    execution_time: str = Field(..., description="Duration before failure (e.g., '2m34s')")


class PreviousExecution(BaseModel):
    """Complete context about the previous execution attempt that failed"""
    workflow_execution_ref: str = Field(..., description="Name of failed WorkflowExecution CRD")
    original_rca: OriginalRCA = Field(..., description="RCA from initial AIAnalysis")
    selected_workflow: SelectedWorkflowSummary = Field(..., description="Workflow that was executed")
    failure: ExecutionFailure = Field(..., description="Structured failure details")


class RecoveryRequest(BaseModel):
    """
    Request model for recovery analysis endpoint

    Business Requirements:
    - BR-HAPI-001: Recovery request schema
    - BR-AUDIT-001: Unified audit trail (remediation_id)

    Design Decision: DD-WORKFLOW-002 v2.2
    - remediation_id is MANDATORY for audit trail correlation
    - remediation_id is for CORRELATION ONLY - do NOT use for RCA or workflow matching

    Design Decision: DD-RECOVERY-002, DD-RECOVERY-003
    - Structured PreviousExecution for recovery attempts
    - is_recovery_attempt and recovery_attempt_number for tracking
    - enrichment_results for DetectedLabels workflow filtering
    """
    # Identifiers
    incident_id: str = Field(..., description="Unique incident identifier")
    remediation_id: str = Field(
        ...,
        min_length=1,
        description=(
            "Remediation request ID for audit correlation (e.g., 'req-2025-11-27-abc123'). "
            "MANDATORY per DD-WORKFLOW-002 v2.2. This ID is for CORRELATION/AUDIT ONLY - "
            "do NOT use for RCA analysis or workflow matching."
        )
    )

    # Recovery-specific fields (DD-RECOVERY-002, DD-RECOVERY-003)
    is_recovery_attempt: bool = Field(default=False, description="True if this is a recovery attempt after failed workflow")
    recovery_attempt_number: Optional[int] = Field(None, ge=1, description="Which recovery attempt this is (1, 2, 3...)")
    previous_execution: Optional[PreviousExecution] = Field(None, description="Context from previous failed attempt")

    # Enriched context from SignalProcessing (includes DetectedLabels)
<<<<<<< HEAD
    enrichment_results: Optional[EnrichmentResults] = Field(None, description="Enriched context including DetectedLabels for workflow filtering")
=======
    enrichment_results: Optional[Dict[str, Any]] = Field(None, description="Enriched context including DetectedLabels for workflow filtering")
>>>>>>> b2c97087

    # Standard signal fields
    signal_type: Optional[str] = Field(None, description="Current signal type (may have changed)")
    severity: Optional[str] = Field(None, description="Current severity")
    resource_namespace: Optional[str] = Field(None, description="Kubernetes namespace")
    resource_kind: Optional[str] = Field(None, description="Kubernetes resource kind")
    resource_name: Optional[str] = Field(None, description="Kubernetes resource name")
    environment: str = Field(default="unknown", description="Environment classification")
    priority: str = Field(default="P2", description="Priority level")
    risk_tolerance: str = Field(default="medium", description="Risk tolerance")
    business_category: str = Field(default="standard", description="Business category")

    # Optional context
    error_message: Optional[str] = Field(None, description="Current error message")
    cluster_name: Optional[str] = Field(None, description="Cluster name")
    signal_source: Optional[str] = Field(None, description="Signal source")

    class Config:
        json_schema_extra = {
            "example": {
                "incident_id": "inc-001",
                "remediation_id": "req-2025-11-29-abc123",
                "is_recovery_attempt": True,
                "recovery_attempt_number": 2,
                "previous_execution": {
                    "workflow_execution_ref": "req-2025-11-29-abc123-we-1",
                    "original_rca": {
                        "summary": "Memory exhaustion causing OOMKilled in production pod",
                        "signal_type": "OOMKilled",
                        "severity": "high",
                        "contributing_factors": ["memory leak", "insufficient limits"]
                    },
                    "selected_workflow": {
                        "workflow_id": "scale-horizontal-v1",
                        "version": "1.0.0",
                        "container_image": "kubernaut/workflow-scale:v1.0.0",
                        "parameters": {"TARGET_REPLICAS": "5"},
                        "rationale": "Scaling out to distribute memory load"
                    },
                    "failure": {
                        "failed_step_index": 2,
                        "failed_step_name": "scale_deployment",
                        "reason": "OOMKilled",
                        "message": "Container exceeded memory limit during scale operation",
                        "exit_code": 137,
                        "failed_at": "2025-11-29T10:30:00Z",
                        "execution_time": "2m34s"
                    }
                },
                "enrichment_results": {"kubernetesContext": {}, "detectedLabels": {}},
                "signal_type": "OOMKilled",
                "severity": "high",
                "resource_namespace": "production",
                "resource_kind": "Deployment",
                "resource_name": "api-server",
                "environment": "production",
                "priority": "P1",
                "risk_tolerance": "medium",
                "business_category": "critical"
            }
        }


class RecoveryResponse(BaseModel):
    """
    Response model for recovery analysis endpoint

    Business Requirement: BR-HAPI-002 (Recovery response schema)
    Business Requirement: BR-AI-080 (Recovery attempt support)
    Business Requirement: BR-AI-081 (Previous execution context handling)
    """
    incident_id: str = Field(..., description="Incident identifier from request")
    can_recover: bool = Field(..., description="Whether recovery is possible")
    strategies: List[RecoveryStrategy] = Field(default_factory=list, description="Recommended recovery strategies")
    primary_recommendation: Optional[str] = Field(None, description="Primary recovery action type")
    analysis_confidence: float = Field(..., ge=0.0, le=1.0, description="Overall confidence")
    warnings: List[str] = Field(default_factory=list, description="Warnings about recovery")
    metadata: Dict[str, Any] = Field(default_factory=dict, description="Additional metadata")

    # BR-AI-080: Recovery attempt support - selected workflow for recovery
    selected_workflow: Optional[Dict[str, Any]] = Field(
        None,
        description="Selected workflow for recovery attempt (BR-AI-080)"
    )

    # BR-AI-081: Previous execution context - recovery-specific analysis
    recovery_analysis: Optional[Dict[str, Any]] = Field(
        None,
        description="Recovery-specific analysis including previous attempt assessment (BR-AI-081)"
    )

    # BR-HAPI-197: Human review flag for recovery scenarios
    # True when recovery analysis could not produce a reliable result
    # (matching IncidentResponse schema for consistency)
    needs_human_review: bool = Field(
        default=False,
        description="True when AI recovery analysis could not produce a reliable result. "
                    "Reasons include: no recovery workflow found, low confidence, or issue resolved itself. "
                    "When true, AIAnalysis should NOT create WorkflowExecution - requires human intervention. "
                    "Check 'human_review_reason' for structured reason."
    )

    # BR-HAPI-197: Structured reason for human review in recovery
    human_review_reason: Optional[str] = Field(
        default=None,
        description="Structured reason when needs_human_review=true. "
                    "Values: no_matching_workflows, low_confidence, signal_not_reproducible"
    )

    class Config:
        json_schema_extra = {
            "example": {
                "incident_id": "inc-001",
                "can_recover": True,
                "strategies": [
                    {
                        "action_type": "scale_down_gradual",
                        "confidence": 0.9,
                        "rationale": "Gradually reduce load to allow recovery",
                        "estimated_risk": "low",
                        "prerequisites": ["verify_resource_availability"]
                    }
                ],
                "primary_recommendation": "scale_down_gradual",
                "analysis_confidence": 0.85,
                "warnings": ["High cluster load may affect other services"],
                "metadata": {"analysis_time_ms": 1500}
            }
        }<|MERGE_RESOLUTION|>--- conflicted
+++ resolved
@@ -25,12 +25,9 @@
 
 from typing import Dict, Any, List, Optional, Literal
 from pydantic import BaseModel, Field, field_validator
-<<<<<<< HEAD
 
 # Import EnrichmentResults for type hints
 from src.models.incident_models import EnrichmentResults
-=======
->>>>>>> b2c97087
 
 
 class RecoveryStrategy(BaseModel):
@@ -207,11 +204,7 @@
     previous_execution: Optional[PreviousExecution] = Field(None, description="Context from previous failed attempt")
 
     # Enriched context from SignalProcessing (includes DetectedLabels)
-<<<<<<< HEAD
     enrichment_results: Optional[EnrichmentResults] = Field(None, description="Enriched context including DetectedLabels for workflow filtering")
-=======
-    enrichment_results: Optional[Dict[str, Any]] = Field(None, description="Enriched context including DetectedLabels for workflow filtering")
->>>>>>> b2c97087
 
     # Standard signal fields
     signal_type: Optional[str] = Field(None, description="Current signal type (may have changed)")
