--- conflicted
+++ resolved
@@ -8,17 +8,13 @@
 -- Business Requirement: BR-STORAGE-012 (Workflow Catalog - Label-Only Search in V1.0)
 -- Design Decision: DD-NAMING-001 (Remediation Workflow Terminology)
 -- Immutability: DD-WORKFLOW-012 (Workflow Immutability Constraints)
-<<<<<<< HEAD
 -- NOTE: V1.0 uses label-only search (deterministic), semantic search removed
-=======
->>>>>>> b2c97087
 -- ========================================
 --
 -- Purpose: Create remediation_workflow_catalog table for label-based workflow matching
 --
 -- Key Features:
 -- 1. Composite primary key (workflow_id, version) for immutability (DD-WORKFLOW-012)
-<<<<<<< HEAD
 -- 2. JSONB labels for flexible filtering (mandatory + detected labels)
 -- 3. Lifecycle management (active/disabled/deprecated/archived)
 -- 4. Version management with history tracking
@@ -29,13 +25,6 @@
 -- - Content fields (description, content, labels) CANNOT be updated
 -- - Lifecycle fields (status, metrics) CAN be updated
 -- - To change content, create a new version
-=======
--- 2. pgvector embedding column for semantic search
--- 3. JSONB labels for flexible filtering
--- 4. Lifecycle management (active/disabled/deprecated/archived)
--- 5. Version management with history tracking
--- 6. Success metrics tracking
->>>>>>> b2c97087
 --
 -- IMMUTABILITY (DD-WORKFLOW-012):
 -- - PRIMARY KEY (workflow_id, version) enforces immutability
